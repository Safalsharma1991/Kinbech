# Kinbech


**Kinbech** is a lightweight marketplace built with FastAPI. Sellers can list their goods while buyers browse and order items. The application supports different user roles (buyer, seller and admin) and includes a small HTML frontend.

---

## Features

- JWT based login and registration
- Sellers can list products with name, price, images, delivery range and expiry
- Admin dashboard to validate or remove products and view all sellers
- Buyers can place orders and receive notifications when orders are fulfilled
- Optional shop name, address and phone number for each seller
- Order items now store the seller's shop name
- Background task removes products after their expiry date
- WhatsApp-based username and password recovery
- Clean HTML/CSS frontend
- Responsive pages optimized for mobile devices
---

## Technology Used

- Python 3.11 (FastAPI)
- HTML, CSS, JavaScript (frontend)
- SQLite (database)
- JWT Token for login
- Uvicorn to run the app

This project is tested with **Python 3.11**.

---

## How to Run the App

1. **Clone the project**
   ```bash
   git clone https://github.com/Safalsharma1991/Kinbech.git
   cd Kinbech
   ```

2. **Create virtual environment**
   ```bash
   python -m venv venv
   source venv/bin/activate   # On Windows use "venv\\Scripts\\activate"
   ```

3. **Install required packages**
   ```bash
   pip install -r requirements.txt
   ```
   The requirements file installs `psycopg2-binary`, which works across
   Python versions including 3.13.
4. **Set `SECRET_KEY` environment variable**
   ```bash
   export SECRET_KEY="your-secret-key"
   ```
   Make sure this value is long and random when deploying to production.
   The fallback `"secretkey"` defined in `main.py` is intended for development
   only.

5. **Run the app**
   ```bash
   uvicorn main:app --reload
   ```

6. Open your browser and go to:
   [http://127.0.0.1:8000](http://127.0.0.1:8000)

Registration is handled directly on this page; there is no separate
`/register` form route.

---

## Inspecting the Database

The application stores its data in a SQLite file named `test.db`. You can
use the `sqlite3` command line tool to browse its tables and run queries.

### Installing the SQLite CLI

On Debian or Ubuntu systems:

```bash
sudo apt-get install sqlite3
```

On macOS with Homebrew:

```bash
brew install sqlite3
```

### Viewing `test.db`

Open the database and list the tables:

```bash
sqlite3 test.db
sqlite> .tables
sqlite> SELECT * FROM users LIMIT 5;
```

Use `.schema` to show the table definitions or any valid SQL commands to
inspect the stored data.

## Managing Shop Names

Sellers can set a unique `shop_name` for their account. Use the `/shop/name` endpoint to retrieve or update it:

```bash
# Get current shop name
curl -H "Authorization: Bearer <token>" http://127.0.0.1:8000/shop/name

# Update shop name
curl -X POST -H "Authorization: Bearer <token>" -F name=MyStore \
    http://127.0.0.1:8000/shop/name
```

When adding products, the seller page includes this shop name so buyers can see which store offers each item.

### Updating Seller Contact Details

Sellers can store an optional address and phone number using the `/seller/details` endpoints:

```bash
# View saved details
curl -H "Authorization: Bearer <token>" http://127.0.0.1:8000/seller/details

# Update address and phone
curl -X POST \
  -H "Authorization: Bearer <token>" \
  -F address="123 Market St" \
  -F phone_number="9876543210" \
  http://127.0.0.1:8000/seller/details
```

These values appear on the seller dashboard where they can be edited anytime.

### Registering Your Shop

Shop information is stored in a dedicated `shop` table. Submit the shop name,
address and phone number to `/shops`. The table is created automatically if it
doesn't already exist and uses the phone number as the primary key.

```bash
curl -X POST \
  -F shop_name="MyStore" \
  -F address="123 Market St" \
  -F phone_number="9876543210" \
  http://127.0.0.1:8000/shops
```

---

## Admin Users

<<<<<<< HEAD
One-time admin setup is provided at `/admin/phone-register`. It only asks for a phone number and automatically creates the first admin. After registration you are logged in and forwarded to the admin dashboard. You can also call this endpoint directly with JSON:

```bash
curl -X POST -H "Content-Type: application/json" \
     -d '{"phone_number": "9876543210"}' \
     http://127.0.0.1:8000/admin/phone-register
```
=======
One-time admin setup is provided at `/admin/phone-register`. It only asks for a phone number and automatically creates the first admin. After registration you are logged in and forwarded to the admin dashboard.
>>>>>>> 2f5bfd57

Create an admin account by sending a role of `"admin"` when registering.  Existing admins can also use the form at `/admin/register`, which is publicly accessible (no login required):

```bash
curl -X POST -H "Content-Type: application/json" \
     -d '{"username": "admin", "password": "secret", "role": ["admin"]}' \
     http://127.0.0.1:8000/register
```

Admins can list all sellers using:

```bash
curl -H "Authorization: Bearer <token>" \
     http://127.0.0.1:8000/admin/sellers
```

The response includes each seller's username, shop name, address and phone number.

Admins can retrieve each seller along with their listed products:

```bash
curl -H "Authorization: Bearer <token>" \
     http://127.0.0.1:8000/admin/sellers/details
```

Each seller object in the returned JSON also contains a `products` array listing all
their items.

Admins can mark any order as fulfilled, bypassing the seller ownership check:

```bash
curl -X POST -H "Authorization: Bearer <token>" \
     http://127.0.0.1:8000/orders/<order_id>/fulfill
```

This endpoint is also used by the admin dashboard to update pending orders.

---

## Folder Info

```
Kinbech/
│
├── main.py           # Main FastAPI backend
├── models.py         # Data models (User, Product, etc.)
├── static/           # Frontend files and HTML templates
├── database.py       # Database setup
├── requirements.txt  # Required packages
```

---

## About the Developer

This app is made by **Safal Sharma** to help local sellers and buyers connect easily.

GitHub: [https://github.com/Safalsharma1991](https://github.com/Safalsharma1991)

---

## License

This project is free to use under the [MIT License](LICENSE).<|MERGE_RESOLUTION|>--- conflicted
+++ resolved
@@ -155,7 +155,7 @@
 
 ## Admin Users
 
-<<<<<<< HEAD
+
 One-time admin setup is provided at `/admin/phone-register`. It only asks for a phone number and automatically creates the first admin. After registration you are logged in and forwarded to the admin dashboard. You can also call this endpoint directly with JSON:
 
 ```bash
@@ -163,9 +163,7 @@
      -d '{"phone_number": "9876543210"}' \
      http://127.0.0.1:8000/admin/phone-register
 ```
-=======
-One-time admin setup is provided at `/admin/phone-register`. It only asks for a phone number and automatically creates the first admin. After registration you are logged in and forwarded to the admin dashboard.
->>>>>>> 2f5bfd57
+
 
 Create an admin account by sending a role of `"admin"` when registering.  Existing admins can also use the form at `/admin/register`, which is publicly accessible (no login required):
 
