<!DOCTYPE html>
<html lang="en">

<head>
    <meta charset="UTF-8" />
    <title>Your Cart</title>
    <style>
        body {
            font-family: Arial, sans-serif;
            padding: 20px;
            max-width: 800px;
            margin: auto;
        }

        h2 {
            text-align: center;
        }

        table {
            width: 100%;
            border-collapse: collapse;
            margin-top: 20px;
        }

        th,
        td {
            padding: 10px;
            border: 1px solid #ccc;
            text-align: center;
        }

        button {
            padding: 5px 10px;
        }

        #total {
            font-weight: bold;
            margin-top: 20px;
            text-align: right;
        }

        #message {
            text-align: center;
            color: green;
        }

<<<<<<< HEAD
=======

>>>>>>> 6d7fdeab
        #address-input {
            width: 100%;
            padding: 8px;
            margin-top: 10px;
            box-sizing: border-box;
        }

    </style>
</head>

<body>
    <h2>Your Cart</h2>
    <div id="message"></div>
    <table id="cart-table">
        <thead>
            <tr>
                <th>Item</th>
                <th>Qty</th>
                <th>Price</th>
                <th>Actions</th>
            </tr>
        </thead>
        <tbody></tbody>
    </table>
    <p id="total"></p>
    <textarea id="address-input" placeholder="Enter delivery address" rows="3"></textarea>
    <button onclick="placeOrder()">Place Order</button>
    <button onclick="goBack()">Back to Products</button>

    <script>
        let cart = JSON.parse(localStorage.getItem("cart")) || [];

        function renderCart() {
            const tbody = document.querySelector("#cart-table tbody");
            tbody.innerHTML = "";
            let total = 0;

            if (cart.length === 0) {
                tbody.innerHTML = "<tr><td colspan='4'>Your cart is empty.</td></tr>";
            } else {
                cart.forEach((item, index) => {
                    total += item.price * item.qty;
                    tbody.innerHTML += `
                        <tr>
                            <td>${item.name}</td>
                            <td>${item.qty}</td>
                            <td>₹${(item.price * item.qty).toFixed(2)}</td>
                            <td>
                                <button onclick="updateQty(${index}, 1)">+</button>
                                <button onclick="updateQty(${index}, -1)">-</button>
                                <button onclick="removeItem(${index})">Remove</button>
                            </td>
                        </tr>
                    `;
                });
            }

            document.getElementById("total").textContent = `Total: ₹${total.toFixed(2)}`;
        }

        function updateQty(index, change) {
            cart[index].qty += change;
            if (cart[index].qty <= 0) cart.splice(index, 1);
            localStorage.setItem("cart", JSON.stringify(cart));
            renderCart();
        }

        function removeItem(index) {
            cart.splice(index, 1);
            localStorage.setItem("cart", JSON.stringify(cart));
            renderCart();
        }

        async function placeOrder() {
            if (cart.length === 0) return alert("Your cart is empty.");

            const address = document.getElementById("address-input").value.trim();
            if (!address) {
                alert("Please enter delivery address.");
                return;
            }

            const token = localStorage.getItem("access_token");
            const cart = JSON.parse(localStorage.getItem("cart") || "[]");

            if (!cart.length) {
                document.getElementById("checkout-msg").textContent = "Your cart is empty.";
                return;
            }

            try {
                const res = await fetch("/checkout", {
                    method: "POST",
                    headers: {
                        "Content-Type": "application/json",
                        Authorization: "Bearer " + token,
                    },
                    body: JSON.stringify({ items: cart }),
                });

                const data = await res.json();
                if (!res.ok) throw new Error(data.detail || "Order failed");

                localStorage.removeItem("cart");
                cart = [];
                document.getElementById("address-input").value = "";
                document.getElementById("message").style.color = "green";
                document.getElementById("message").textContent = data.msg || "Order placed successfully!";
                renderCart();
            } catch (err) {
                document.getElementById("message").style.color = "red";
                document.getElementById("message").textContent = err.message;
            }
        }

        function goBack() {
            window.location.href = "/static/buyers.html";
        }


        async function checkOrderNotifications() {
            const token = localStorage.getItem("access_token");
            if (!token) return;

            try {
                const res = await fetch("/buyer/notifications", {
                    headers: { Authorization: "Bearer " + token }
                });
                if (!res.ok) throw new Error("Unable to fetch notifications");

                const orders = await res.json();

                const recent = orders.find(o => o.status === "Fulfilled");
                if (recent) {
                    alert(`✅ Your Order #${recent.id} is now Fulfilled!`);
                }
            } catch (err) {
                console.log("Notification check failed", err);
            }
        }


        renderCart();
    </script>
</body>

</html><|MERGE_RESOLUTION|>--- conflicted
+++ resolved
@@ -44,10 +44,7 @@
             color: green;
         }
 
-<<<<<<< HEAD
-=======
 
->>>>>>> 6d7fdeab
         #address-input {
             width: 100%;
             padding: 8px;
