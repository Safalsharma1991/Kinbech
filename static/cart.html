<!DOCTYPE html>
<html lang="en">

<head>
    <meta charset="UTF-8" />
        <meta name="viewport" content="width=device-width, initial-scale=1.0" />    
    <title>Your Cart</title>
    <style>
        body {
            font-family: Arial, sans-serif;
            padding: 20px;
            max-width: 800px;
            margin: auto;
        }

        h2 {
            text-align: center;
        }

        table {
            width: 100%;
            border-collapse: collapse;
            margin-top: 20px;
        }

        th,
        td {
            padding: 10px;
            border: 1px solid #ccc;
            text-align: center;
        }

        .cart-image {
            max-width: 50px;
            height: auto;
        }

        /* Modal styles for image zoom */
        .modal {
            display: none;
            position: fixed;
            top: 0;
            left: 0;
            right: 0;
            bottom: 0;
            background-color: rgba(0, 0, 0, 0.5);
            align-items: center;
            justify-content: center;
        }

        .modal-content {
            background-color: #fff;
            padding: 20px;
            border-radius: 8px;
            max-width: 90%;
            text-align: center;
        }

        .modal-content img {
            max-width: 300px;
            transition: transform 0.3s ease;
            cursor: zoom-in;
        }

        .modal-content img.zoomed {
            transform: scale(2);
            cursor: zoom-out;
        }

        .close {
            float: right;
            font-size: 20px;
            cursor: pointer;
        }

        button {
            padding: 5px 10px;
        }

        #total {
            font-weight: bold;
            margin-top: 20px;
            text-align: right;
        }

        #message {
            text-align: center;
            color: green;
        }


        input[type="text"] {
            width: 100%;
            padding: 8px;
            margin-top: 10px;
            box-sizing: border-box;
        }

    </style>
</head>

<body>
    <h2>Your Cart</h2>
    <div id="message"></div>
        <div style="overflow-x:auto;"></div>
    <table id="cart-table">
        <thead>
            <tr>
                <th>Image</th>
                <th>Item</th>
                <th>Qty</th>
                <th>Price</th>
                <th>Actions</th>
            </tr>
        </thead>
        <tbody></tbody>
    </table>
      </div>
    <p id="total"></p>
    <p id="shipping-note" style="font-style: italic; color: #555;">
        Note: Shipping charge will be added based on the distance covered by the delivery boy.
    </p>
    <input type="text" id="address-line1" placeholder="Address Line 1" />
    <input type="text" id="address-line2" placeholder="Address Line 2 (optional)" />
    <input type="text" id="phone-number" placeholder="Phone Number" />
    <input type="text" id="secondary-phone" placeholder="Secondary Phone (optional)" />
    <button onclick="placeOrder()">Place Order</button>
    <button onclick="goBack()">Back to Products</button>

    <!-- Modal for zooming cart images -->
    <div id="cart-modal" class="modal">
        <div class="modal-content">
            <span class="close" onclick="closeCartModal()">&times;</span>
            <img id="cart-modal-image" src="" alt="Zoomed item" />
        </div>
    </div>

    <script>
        let cart = JSON.parse(localStorage.getItem("cart")) || [];
        let lastTap = 0;

        function renderCart() {
            const tbody = document.querySelector("#cart-table tbody");
            tbody.innerHTML = "";
            let total = 0;

            if (cart.length === 0) {
                tbody.innerHTML = "<tr><td colspan='5'>Your cart is empty.</td></tr>";
            } else {
                cart.forEach((item, index) => {
                    const priceVal = parseFloat(item.price);
                    total += priceVal * item.qty;
                    const imgHtml = item.imageUrl ? `<img class="cart-image cart-thumb" data-src="${item.imageUrl}" src="${item.imageUrl}" alt="${item.name}">` : "";
                    tbody.innerHTML += `
                        <tr>
                            <td>${imgHtml}</td>
                            <td>${item.name}</td>
                            <td>${item.qty}</td>
                            <td>₹${(priceVal * item.qty).toFixed(2)}</td>
                            <td>
                                <button onclick="updateQty(${index}, 1)">+</button>
                                <button onclick="updateQty(${index}, -1)">-</button>
                                <button onclick="removeItem(${index})">Remove</button>
                            </td>
                        </tr>
                    `;
                });
            }

            const serviceFee = 2; // +2 rs kinbech service
            const grandTotal = total + serviceFee;
            document.getElementById("total").textContent = `Total: ₹${grandTotal.toFixed(2)} (+2 rs kinbech service)`;
            // Attach click handlers for zoomable images
            document.querySelectorAll(".cart-thumb").forEach(img => {
                img.addEventListener("click", () => openCartModal(img.dataset.src));
            });
        }

        function updateQty(index, change) {
            cart[index].qty += change;
            if (cart[index].qty <= 0) cart.splice(index, 1);
            localStorage.setItem("cart", JSON.stringify(cart));
            renderCart();
        }

        function removeItem(index) {
            cart.splice(index, 1);
            localStorage.setItem("cart", JSON.stringify(cart));
            renderCart();
        }
async function placeOrder() {
    if (cart.length === 0) return alert("Your cart is empty.");

    const line1 = document.getElementById("address-line1").value.trim();
    const line2 = document.getElementById("address-line2").value.trim();
    const phone = document.getElementById("phone-number").value.trim();
    console.log("Phone:", phone); 
    const phone2 = document.getElementById("secondary-phone").value.trim();

    if (!line1 || !phone) {
        alert("Please enter address line 1 and phone number.");
        return;
    }

    let address = line1;
    if (line2) address += ", " + line2;
    if (phone2) address += " (Alt: " + phone2 + ")";

    const token = localStorage.getItem("access_token");
    cart = JSON.parse(localStorage.getItem("cart") || "[]");

    if (!cart.length) {
        document.getElementById("checkout-msg").textContent = "Your cart is empty.";
        return;
    }

    try {
        const items = cart.map(i => ({
            product_id: i.id,
            quantity: i.qty,
        }));

        const payload = {
            phone_number: phone, // <-- separate field
            address,
            items,
        };
        console.log("📦 Final Payload JSON:", JSON.stringify(payload, null, 2));

        const orderedItems = cart.slice();
        const res = await fetch("/checkout", {
            method: "POST",
            headers: {
                "Content-Type": "application/json",
                Authorization: "Bearer " + token,
            },
            body: JSON.stringify(payload),
        });

let data;
try {
    const contentType = res.headers.get("content-type") || "";
    if (contentType.includes("application/json")) {
        data = await res.json();
    } else {
        const text = await res.text();
        throw new Error(text || "Internal Server Error");
    }
} catch (jsonErr) {
    throw new Error("Invalid response from server");
}

if (!res.ok) throw new Error(data.detail || "Order failed");


        localStorage.removeItem("cart");
        cart = [];
        document.getElementById("address-line1").value = "";
        document.getElementById("address-line2").value = "";
        document.getElementById("phone-number").value = "";
        document.getElementById("secondary-phone").value = "";
        document.getElementById("message").style.color = "green";
        const details = orderedItems
            .map(i => `Product Name: ${i.name} Description: ${i.description || 'N/A'} Price: ₹${parseFloat(i.price).toFixed(2)}`)
            .join('\n');
<<<<<<< HEAD
        const baseTotal = orderedItems.reduce((sum, i) => sum + parseFloat(i.price) * (i.qty || 1), 0);
        const totalWithFee = baseTotal + 2;
        document.getElementById("message").textContent =
            (data.msg || "Order placed successfully!") +
            "\n" +
            details +
            `\nTotal: ₹${totalWithFee.toFixed(2)} (+2 rs kinbech service)`;
=======
        document.getElementById("message").textContent = (data.msg || "Order placed successfully!") + "\n" + details;
>>>>>>> 6b3f670d
        renderCart();
    } catch (err) {
        document.getElementById("message").style.color = "red";
        document.getElementById("message").textContent = err.message;
    }
}


        function goBack() {
            // Navigate to the public product list on the home page
            window.location.href = "/static/index.html#product-section";
        }

        function openCartModal(src) {
            const img = document.getElementById("cart-modal-image");
            img.src = src;
            img.classList.remove("zoomed");
            document.getElementById("cart-modal").style.display = "flex";
            img.addEventListener('dblclick', toggleZoom);
            img.addEventListener('touchend', handleDoubleTap);
        }

        function closeCartModal() {
            document.getElementById("cart-modal").style.display = "none";
        }

        function toggleZoom() {
            const img = document.getElementById("cart-modal-image");
            img.classList.toggle("zoomed");
        }

        function handleDoubleTap(e) {
            const currentTime = Date.now();
            if (currentTime - lastTap < 300) {
                toggleZoom();
                e.preventDefault();
            }
            lastTap = currentTime;
        }


        async function checkOrderNotifications() {
            const token = localStorage.getItem("access_token");
            if (!token) return;

            try {
                const res = await fetch("/buyer/notifications", {
                    headers: { Authorization: "Bearer " + token }
                });
                if (!res.ok) throw new Error("Unable to fetch notifications");

                const orders = await res.json();

                const recent = orders.find(o => o.status === "Fulfilled");
                if (recent) {
                    alert(`✅ Your Order #${recent.id} is now Fulfilled!`);
                }
            } catch (err) {
                console.log("Notification check failed", err);
            }
        }


        renderCart();
    </script>
</body>

</html><|MERGE_RESOLUTION|>--- conflicted
+++ resolved
@@ -263,7 +263,7 @@
         const details = orderedItems
             .map(i => `Product Name: ${i.name} Description: ${i.description || 'N/A'} Price: ₹${parseFloat(i.price).toFixed(2)}`)
             .join('\n');
-<<<<<<< HEAD
+
         const baseTotal = orderedItems.reduce((sum, i) => sum + parseFloat(i.price) * (i.qty || 1), 0);
         const totalWithFee = baseTotal + 2;
         document.getElementById("message").textContent =
@@ -271,9 +271,7 @@
             "\n" +
             details +
             `\nTotal: ₹${totalWithFee.toFixed(2)} (+2 rs kinbech service)`;
-=======
-        document.getElementById("message").textContent = (data.msg || "Order placed successfully!") + "\n" + details;
->>>>>>> 6b3f670d
+
         renderCart();
     } catch (err) {
         document.getElementById("message").style.color = "red";
