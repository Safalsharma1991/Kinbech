<!DOCTYPE html>
<html lang="en">

<head>
    <meta charset="UTF-8" />
    <title>Your Cart</title>
    <style>
        body {
            font-family: Arial, sans-serif;
            padding: 20px;
            max-width: 800px;
            margin: auto;
        }

        h2 {
            text-align: center;
        }

        table {
            width: 100%;
            border-collapse: collapse;
            margin-top: 20px;
        }

        th,
        td {
            padding: 10px;
            border: 1px solid #ccc;
            text-align: center;
        }

        button {
            padding: 5px 10px;
        }

        #total {
            font-weight: bold;
            margin-top: 20px;
            text-align: right;
        }

        #message {
            text-align: center;
            color: green;
        }
    </style>
</head>

<body>
    <h2>Your Cart</h2>
    <div id="message"></div>
    <table id="cart-table">
        <thead>
            <tr>
                <th>Item</th>
                <th>Qty</th>
                <th>Price</th>
                <th>Actions</th>
            </tr>
        </thead>
        <tbody></tbody>
    </table>
    <p id="total"></p>
    <button onclick="placeOrder()">Place Order</button>
    <button onclick="goBack()">Back to Products</button>

    <script>
        let cart = JSON.parse(localStorage.getItem("cart")) || [];

        function renderCart() {
            const tbody = document.querySelector("#cart-table tbody");
            tbody.innerHTML = "";
            let total = 0;

            if (cart.length === 0) {
                tbody.innerHTML = "<tr><td colspan='4'>Your cart is empty.</td></tr>";
            } else {
                cart.forEach((item, index) => {
                    total += item.price * item.qty;
                    tbody.innerHTML += `
                        <tr>
                            <td>${item.name}</td>
                            <td>${item.qty}</td>
                            <td>₹${(item.price * item.qty).toFixed(2)}</td>
                            <td>
                                <button onclick="updateQty(${index}, 1)">+</button>
                                <button onclick="updateQty(${index}, -1)">-</button>
                                <button onclick="removeItem(${index})">Remove</button>
                            </td>
                        </tr>
                    `;
                });
            }

            document.getElementById("total").textContent = `Total: ₹${total.toFixed(2)}`;
        }

        function updateQty(index, change) {
            cart[index].qty += change;
            if (cart[index].qty <= 0) cart.splice(index, 1);
            localStorage.setItem("cart", JSON.stringify(cart));
            renderCart();
        }

        function removeItem(index) {
            cart.splice(index, 1);
            localStorage.setItem("cart", JSON.stringify(cart));
            renderCart();
        }

        async function placeOrder() {
            if (cart.length === 0) return alert("Your cart is empty.");

            const address = prompt("Enter delivery address:");
            if (!address) return;

            const token = localStorage.getItem("access_token");
<<<<<<< HEAD
            const cart = JSON.parse(localStorage.getItem("cart") || "[]");

            if (!cart.length) {
                document.getElementById("checkout-msg").textContent = "Your cart is empty.";
                return;
            }
            const address = prompt("Enter delivery address:");
            if (!address) return;
=======
            const items = cart.map(item => ({ product_id: item.id, quantity: item.qty }));
>>>>>>> 4a059571

            try {
                const res = await fetch("/checkout", {
                    method: "POST",
                    headers: {
                        "Content-Type": "application/json",
                        Authorization: "Bearer " + token,
                    },
<<<<<<< HEAD
                    body: JSON.stringify({ items: cart, address }),
=======
                    body: JSON.stringify({ items, address }),
>>>>>>> 4a059571
                });

                const data = await res.json();
                if (!res.ok) throw new Error(data.detail || "Order failed");

                localStorage.removeItem("cart");
                cart = [];
                document.getElementById("message").style.color = "green";
                document.getElementById("message").textContent = data.msg || "Order placed successfully!";
                renderCart();
            } catch (err) {
                document.getElementById("message").style.color = "red";
                document.getElementById("message").textContent = err.message;
            }
        }

        function goBack() {
            window.location.href = "/static/buyers.html";
        }


        async function checkOrderNotifications() {
            const token = localStorage.getItem("access_token");
            if (!token) return;

            try {
                const res = await fetch("/buyer/notifications", {
                    headers: { Authorization: "Bearer " + token }
                });
                if (!res.ok) throw new Error("Unable to fetch notifications");

                const orders = await res.json();

                const recent = orders.find(o => o.status === "Fulfilled");
                if (recent) {
                    alert(`✅ Your Order #${recent.id} is now Fulfilled!`);
                }
            } catch (err) {
                console.log("Notification check failed", err);
            }
        }


        renderCart();
    </script>
</body>

</html><|MERGE_RESOLUTION|>--- conflicted
+++ resolved
@@ -115,18 +115,12 @@
             if (!address) return;
 
             const token = localStorage.getItem("access_token");
-<<<<<<< HEAD
             const cart = JSON.parse(localStorage.getItem("cart") || "[]");
 
             if (!cart.length) {
                 document.getElementById("checkout-msg").textContent = "Your cart is empty.";
                 return;
             }
-            const address = prompt("Enter delivery address:");
-            if (!address) return;
-=======
-            const items = cart.map(item => ({ product_id: item.id, quantity: item.qty }));
->>>>>>> 4a059571
 
             try {
                 const res = await fetch("/checkout", {
@@ -135,11 +129,7 @@
                         "Content-Type": "application/json",
                         Authorization: "Bearer " + token,
                     },
-<<<<<<< HEAD
-                    body: JSON.stringify({ items: cart, address }),
-=======
-                    body: JSON.stringify({ items, address }),
->>>>>>> 4a059571
+                    body: JSON.stringify({ items: cart }),
                 });
 
                 const data = await res.json();
