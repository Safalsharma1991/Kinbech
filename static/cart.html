<!DOCTYPE html>
<html lang="en">

<head>
    <meta charset="UTF-8" />
    <title>Your Cart</title>
    <style>
        body {
            font-family: Arial, sans-serif;
            padding: 20px;
            max-width: 800px;
            margin: auto;
        }

        h2 {
            text-align: center;
        }

        table {
            width: 100%;
            border-collapse: collapse;
            margin-top: 20px;
        }

        th,
        td {
            padding: 10px;
            border: 1px solid #ccc;
            text-align: center;
        }

        button {
            padding: 5px 10px;
        }

        #total {
            font-weight: bold;
            margin-top: 20px;
            text-align: right;
        }

        #message {
            text-align: center;
            color: green;
        }

<<<<<<< HEAD
=======
        #address-input {
            width: 100%;
            padding: 8px;
            margin-top: 10px;
            box-sizing: border-box;
        }
>>>>>>> 90dd86bd
    </style>
</head>

<body>
    <h2>Your Cart</h2>
    <div id="message"></div>
    <table id="cart-table">
        <thead>
            <tr>
                <th>Item</th>
                <th>Qty</th>
                <th>Price</th>
                <th>Actions</th>
            </tr>
        </thead>
        <tbody></tbody>
    </table>
    <p id="total"></p>
    <textarea id="address-input" placeholder="Enter delivery address" rows="3"></textarea>
    <button onclick="placeOrder()">Place Order</button>
    <button onclick="goBack()">Back to Products</button>

    <script>
        let cart = JSON.parse(localStorage.getItem("cart")) || [];

        function renderCart() {
            const tbody = document.querySelector("#cart-table tbody");
            tbody.innerHTML = "";
            let total = 0;

            if (cart.length === 0) {
                tbody.innerHTML = "<tr><td colspan='4'>Your cart is empty.</td></tr>";
            } else {
                cart.forEach((item, index) => {
                    total += item.price * item.qty;
                    tbody.innerHTML += `
                        <tr>
                            <td>${item.name}</td>
                            <td>${item.qty}</td>
                            <td>₹${(item.price * item.qty).toFixed(2)}</td>
                            <td>
                                <button onclick="updateQty(${index}, 1)">+</button>
                                <button onclick="updateQty(${index}, -1)">-</button>
                                <button onclick="removeItem(${index})">Remove</button>
                            </td>
                        </tr>
                    `;
                });
            }

            document.getElementById("total").textContent = `Total: ₹${total.toFixed(2)}`;
        }

        function updateQty(index, change) {
            cart[index].qty += change;
            if (cart[index].qty <= 0) cart.splice(index, 1);
            localStorage.setItem("cart", JSON.stringify(cart));
            renderCart();
        }

        function removeItem(index) {
            cart.splice(index, 1);
            localStorage.setItem("cart", JSON.stringify(cart));
            renderCart();
        }

        async function placeOrder() {
            if (cart.length === 0) return alert("Your cart is empty.");

            const address = document.getElementById("address-input").value.trim();
            if (!address) {
                alert("Please enter delivery address.");
                return;
            }

            const token = localStorage.getItem("access_token");
            const cart = JSON.parse(localStorage.getItem("cart") || "[]");

            if (!cart.length) {
                document.getElementById("checkout-msg").textContent = "Your cart is empty.";
                return;
            }

            try {
                const res = await fetch("/checkout", {
                    method: "POST",
                    headers: {
                        "Content-Type": "application/json",
                        Authorization: "Bearer " + token,
                    },
                    body: JSON.stringify({ items: cart }),
                });

                const data = await res.json();
                if (!res.ok) throw new Error(data.detail || "Order failed");

                localStorage.removeItem("cart");
                cart = [];
                document.getElementById("address-input").value = "";
                document.getElementById("message").style.color = "green";
                document.getElementById("message").textContent = data.msg || "Order placed successfully!";
                renderCart();
            } catch (err) {
                document.getElementById("message").style.color = "red";
                document.getElementById("message").textContent = err.message;
            }
        }

        function goBack() {
            window.location.href = "/static/buyers.html";
        }


        async function checkOrderNotifications() {
            const token = localStorage.getItem("access_token");
            if (!token) return;

            try {
                const res = await fetch("/buyer/notifications", {
                    headers: { Authorization: "Bearer " + token }
                });
                if (!res.ok) throw new Error("Unable to fetch notifications");

                const orders = await res.json();

                const recent = orders.find(o => o.status === "Fulfilled");
                if (recent) {
                    alert(`✅ Your Order #${recent.id} is now Fulfilled!`);
                }
            } catch (err) {
                console.log("Notification check failed", err);
            }
        }


        renderCart();
    </script>
</body>

</html><|MERGE_RESOLUTION|>--- conflicted
+++ resolved
@@ -44,15 +44,14 @@
             color: green;
         }
 
-<<<<<<< HEAD
-=======
+
         #address-input {
             width: 100%;
             padding: 8px;
             margin-top: 10px;
             box-sizing: border-box;
         }
->>>>>>> 90dd86bd
+
     </style>
 </head>
 
