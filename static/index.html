<!DOCTYPE html>
<html lang="en">

<head>
  <meta charset="UTF-8" />
  <meta name="viewport" content="width=device-width, initial-scale=1.0" />
  <title>RangeCart - Login</title>
  <style>
    body {
      background: linear-gradient(135deg, #e0f7fa, #fce4ec);
      font-family: 'Segoe UI', sans-serif;
      display: flex;
      flex-direction: column;
      justify-content: center;
      align-items: center;
      height: 100vh;
      margin: 0;
    }

    .container {
      width: 100%;
      max-width: 380px;
      padding: 20px;
    }

    .card {
      background: #ffffff;
      padding: 30px 25px;
      border-radius: 14px;
      box-shadow: 0 4px 15px rgba(0, 0, 0, 0.1);
      text-align: center;
      transition: all 0.3s ease-in-out;
    }

    .info-card {
      margin-top: 20px;
    }

    h2 {
      margin-bottom: 20px;
      color: #333;
    }

    input {
      width: 100%;
      padding: 10px;
      margin-top: 10px;
      border-radius: 8px;
      border: 1px solid #ccc;
      font-size: 15px;
    }

    button {
      background-color: #3f51b5;
      color: white;
      border: none;
      padding: 12px;
      border-radius: 8px;
      cursor: pointer;
      width: 100%;
      margin-top: 15px;
      font-size: 16px;
    }

    button:hover {
      background-color: #303f9f;
    }

    .switch {
      margin-top: 15px;
      font-size: 14px;
    }

    .switch a {
      color: #3f51b5;
      text-decoration: none;
      font-weight: 500;
    }

    .error {
      color: red;
      font-size: 13px;
      margin-top: 10px;
    }

    .success {
      color: green;
      font-size: 13px;
      margin-top: 10px;
    }

    .note {
      color: #555;
      font-size: 12px;
      margin-top: 5px;
    }

    .hidden {
      display: none;
    }
  </style>
</head>

<body>

  <div class="container" id="form-container">
    <!-- Login form -->
    <div id="login" class="card">
      <h2>Login</h2>
      <input type="text" id="username" placeholder="Username" />
      <input type="password" id="password" placeholder="Password" />
      <button onclick="login()">Login</button>
      <p id="login-error" class="error"></p>
      <p class="switch">New user? <a href="#" onclick="toggleRegister()">Register here</a>
        <span class="divider">|</span>
        <a href="#" onclick="toggleForgotPassword()">Forgot Password?</a>
        <span class="divider">|</span>
        <a href="#" onclick="toggleForgotUsername()">Forgot Username?</a>
        
      </p>

    </div>

    <!-- Registration form -->
    <div id="register-form" class="card hidden">
      <h2>Register</h2>
      <input type="text" id="reg-username" placeholder="Username" />
      <p class="note">Username must be unique and end with <code>@kinbechmart.com</code></p>
      <input type="text" id="reg-fullname" placeholder="Full Name" />
      <input type="password" id="reg-password" placeholder="Password" />
      <button onclick="register()">Register</button>
      <p id="register-msg" class="success"></p>
      <p id="register-error" class="error"></p>
      <p class="switch">Already have an account? <a href="#" onclick="toggleLogin()">Login here</a></p>
    </div>
  </div>

  <!-- Forgot Password form -->
  <div id="forgot-form" class="card hidden">
    <h2>Reset Password</h2>
    <input type="text" id="forgot-number" placeholder="Enter your WhatsApp number" />
    <button onclick="sendResetLink()">Send Reset Link</button>
    <p id="forgot-msg" class="success"></p>
    <p id="forgot-error" class="error"></p>
    <p class="switch">Remembered your password? <a href="#" onclick="toggleLogin()">Login here</a></p>
  </div>

<<<<<<< HEAD
  <!-- Forgot Username form -->
  <div id="forgot-username-form" class="card hidden">
    <h2>Recover Username</h2>
    <input type="text" id="username-number" placeholder="Enter your WhatsApp number" />
    <button onclick="sendUsername()">Send Username</button>
    <p id="username-msg" class="success"></p>
    <p id="username-error" class="error"></p>
    <p class="switch">Remembered it? <a href="#" onclick="toggleLogin()">Login here</a></p>
=======
  <div class="info-card card">
    <h3>About RangeCart</h3>
    <p>RangeCart connects local buyers and sellers. Log in or register above, then choose to continue as a buyer or seller from your profile page.</p>
    <p>Sellers can list products with images and prices. Buyers browse items, add them to the cart, and place orders. Use “Forgot Password” if you need to reset your credentials.</p>
>>>>>>> 6be35116
  </div>


  <script>
    let token = localStorage.getItem("access_token");
    let username = null;
    async function login() {
      let user = document.getElementById("username").value.trim();
      const pass = document.getElementById("password").value.trim();
      document.getElementById("login-error").textContent = "";

      if (!user || !pass) {
        document.getElementById("login-error").textContent = "Enter username and password.";
        return;
      }

      if(!user.endsWith("@kinbechmart.com")){
        user = user + "@kinbechmart.com";
      }
      const formData = new URLSearchParams();
      formData.append("username", user);
      formData.append("password", pass);

      try {
        const res = await fetch("/token", {
          method: "POST",
          body: formData,
        });

        if (!res.ok) throw new Error("Invalid credentials");
        const data = await res.json();

        localStorage.setItem("access_token", data.access_token);  // ✅ Store token
        window.location.href = "/static/profile.html";  // or main app page
      } catch (err) {
        document.getElementById("login-error").textContent = "Login failed: " + err.message;
      }
    }

    async function register() {
      let username = document.getElementById("reg-username").value.trim();
      const fullName = document.getElementById("reg-fullname").value.trim();
      const password = document.getElementById("reg-password").value.trim();

      document.getElementById("register-msg").textContent = "";
      document.getElementById("register-error").textContent = "";

      if (!username || !password || !fullName) {
        document.getElementById("register-error").textContent = "All fields required.";
        return;
      }

      if(!username.endsWith("@kinbechmart.com")){
        username = username + "@kinbechmart.com";
      }

      const payload = {
        username,
        full_name: fullName,
        password,
        role: ["buyer", "seller"]  // ✅ Auto assign both
      };

      try {
        const res = await fetch("/register", {
          method: "POST",
          headers: { "Content-Type": "application/json" },
          body: JSON.stringify(payload)
        });

        if (!res.ok) {
          const err = await res.json();
          throw new Error(err.detail || "Registration failed");
        }

        const data = await res.json();
        document.getElementById("register-msg").textContent = data.msg;
      } catch (err) {
        document.getElementById("register-error").textContent = err.message;
      }
    }

  function toggleRegister() {
      document.getElementById("forgot-form").classList.add("hidden");
      document.getElementById("forgot-username-form").classList.add("hidden");
      document.getElementById("login").classList.add("hidden");
      document.getElementById("register-form").classList.remove("hidden");
      document.getElementById("form-container").classList.remove("hidden");
    }

    function toggleLogin() {
      document.getElementById("forgot-form").classList.add("hidden");
      document.getElementById("forgot-username-form").classList.add("hidden");
      document.getElementById("register-form").classList.add("hidden");
      document.getElementById("login").classList.remove("hidden");
      document.getElementById("form-container").classList.remove("hidden");
    }
    // Auto-load view based on #buyer or #seller from profile page
    window.addEventListener("load", () => {
      const hash = window.location.hash;
      if (token) {
        if (hash === "#buyer") {
          showBuyerView();
        } else if (hash === "#seller") {
          showSellerView();
        }
      }
    });

    function toggleForgotPassword() {
      document.getElementById("login").classList.add("hidden");
      document.getElementById("register-form").classList.add("hidden");
      document.getElementById("forgot-username-form").classList.add("hidden");
      document.getElementById("form-container").classList.add("hidden");
      document.getElementById("forgot-form").classList.remove("hidden");
    }

    function toggleForgotUsername() {
      document.getElementById("login").classList.add("hidden");
      document.getElementById("register-form").classList.add("hidden");
      document.getElementById("forgot-form").classList.add("hidden");
      document.getElementById("form-container").classList.add("hidden");
      document.getElementById("forgot-username-form").classList.remove("hidden");
    }

    async function sendResetLink() {
      const number = document.getElementById("forgot-number").value.trim();
      document.getElementById("forgot-msg").textContent = "";
      document.getElementById("forgot-error").textContent = "";

      if (!number) {
        document.getElementById("forgot-error").textContent = "Enter a valid WhatsApp number.";
        return;
      }

      try {
        const res = await fetch("/send-reset-link", {
          method: "POST",
          headers: { "Content-Type": "application/json" },
          body: JSON.stringify({ number })
        });

        if (!res.ok) throw new Error("Could not send reset link");

        const data = await res.json();
        document.getElementById("forgot-msg").textContent = data.msg;
      } catch (err) {
        document.getElementById("forgot-error").textContent = err.message;
      }
    }

    async function sendUsername() {
      const number = document.getElementById("username-number").value.trim();
      document.getElementById("username-msg").textContent = "";
      document.getElementById("username-error").textContent = "";

      if (!number) {
        document.getElementById("username-error").textContent = "Enter a valid WhatsApp number.";
        return;
      }

      try {
        const res = await fetch("/send-username", {
          method: "POST",
          headers: { "Content-Type": "application/json" },
          body: JSON.stringify({ number })
        });

        if (!res.ok) throw new Error("Could not send username");

        const data = await res.json();
        document.getElementById("username-msg").textContent = data.msg;
      } catch (err) {
        document.getElementById("username-error").textContent = err.message;
      }
    }



  </script>

</body>

</html><|MERGE_RESOLUTION|>--- conflicted
+++ resolved
@@ -145,7 +145,7 @@
     <p class="switch">Remembered your password? <a href="#" onclick="toggleLogin()">Login here</a></p>
   </div>
 
-<<<<<<< HEAD
+
   <!-- Forgot Username form -->
   <div id="forgot-username-form" class="card hidden">
     <h2>Recover Username</h2>
@@ -154,12 +154,12 @@
     <p id="username-msg" class="success"></p>
     <p id="username-error" class="error"></p>
     <p class="switch">Remembered it? <a href="#" onclick="toggleLogin()">Login here</a></p>
-=======
+
   <div class="info-card card">
     <h3>About RangeCart</h3>
     <p>RangeCart connects local buyers and sellers. Log in or register above, then choose to continue as a buyer or seller from your profile page.</p>
     <p>Sellers can list products with images and prices. Buyers browse items, add them to the cart, and place orders. Use “Forgot Password” if you need to reset your credentials.</p>
->>>>>>> 6be35116
+
   </div>
 
 
