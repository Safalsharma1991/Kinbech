--- conflicted
+++ resolved
@@ -73,10 +73,7 @@
             padding: 20px;
             border-radius: 8px;
             max-width: 90%;
-<<<<<<< HEAD
             text-align: center;
-=======
->>>>>>> 8d33cb04
         }
 
         .modal-content img {
@@ -185,7 +182,7 @@
             window.location.href = "/static/profile.html";  // go back to profile page
         }
 
-<<<<<<< HEAD
+
         let modalImages = [];
         let modalIndex = 0;
 
@@ -200,12 +197,7 @@
                     <button onclick="changeModalImage(-1)">Prev</button>
                     <button onclick="changeModalImage(1)">Next</button>
                 </div>
-=======
-        function openProductModal(product) {
-            const body = document.getElementById("modal-body");
-            body.innerHTML = `
-                ${product.image_urls.map(url => `<img src="${url}" alt="${product.name}">`).join("")}
->>>>>>> 8d33cb04
+
                 <h3>${product.name}</h3>
                 <p>${product.description || ""}</p>
                 <p>Price: ₹${product.price.toFixed(2)}</p>
@@ -213,7 +205,7 @@
             document.getElementById("product-modal").style.display = "flex";
         }
 
-<<<<<<< HEAD
+
         function changeModalImage(step) {
             if (modalImages.length === 0) return;
             modalIndex = (modalIndex + step + modalImages.length) % modalImages.length;
@@ -224,10 +216,7 @@
             document.getElementById("product-modal").style.display = "none";
             modalImages = [];
             modalIndex = 0;
-=======
-        function closeProductModal() {
-            document.getElementById("product-modal").style.display = "none";
->>>>>>> 8d33cb04
+
         }
 
         loadProducts();
