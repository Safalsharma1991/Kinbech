from fastapi import (
    FastAPI,
    HTTPException,
    Depends,
    Form,
    Request,
    Body,
    UploadFile,
    File,
)
from fastapi.responses import (
    FileResponse,
    HTMLResponse,
    RedirectResponse,
)

from fastapi.staticfiles import StaticFiles
from fastapi.security import OAuth2PasswordRequestForm, OAuth2PasswordBearer
import logging
from pydantic import BaseModel
from typing import Optional, List
from passlib.context import CryptContext
from jose import JWTError, jwt
from datetime import datetime, timedelta
import os
import asyncio
from sqlalchemy.orm import Session
from models import (
    Base,
    Order,
    OrderItem,
    UserModel as DBUser,
    Product as DBProduct,
    ResetToken,
    Shop,
    AddedProduct,
)
from database import engine, get_db, SessionLocal
from schemas import ProductOut
from fastapi.templating import Jinja2Templates
import uuid
from uuid import uuid4
from pathlib import Path
import smtplib
from email.message import EmailMessage
from twilio.rest import Client

app = FastAPI()

# Configure logging
logging.basicConfig(level=logging.INFO)
logger = logging.getLogger(__name__)
Base.metadata.create_all(bind=engine)


async def cleanup_expired_products():
    """Periodically remove products past their expiry time."""
    while True:
        db = SessionLocal()
        now = datetime.utcnow()
        for product in db.query(DBProduct).all():
            try:
                expiry = datetime.fromisoformat(product.expiry_datetime)
            except Exception:
                continue
            if expiry < now:
                db.delete(product)
        db.commit()
        db.close()
        await asyncio.sleep(3600)


@app.on_event("startup")
async def start_background_tasks():
    asyncio.create_task(cleanup_expired_products())


# Serve static frontend files


@app.get("/")
async def root():
    return FileResponse("static/index.html")


# JWT settings
# Read secret key from environment variable for security
SECRET_KEY = os.getenv("SECRET_KEY", "secretkey")
ALGORITHM = "HS256"
ACCESS_TOKEN_EXPIRE_MINUTES = 60

# Email configuration for password reset
EMAIL_PORT = int(os.getenv("EMAIL_PORT", "587"))
EMAIL_USER = os.getenv("EMAIL_USER")
EMAIL_PASSWORD = os.getenv("EMAIL_PASSWORD")
EMAIL_FROM = os.getenv("EMAIL_FROM", EMAIL_USER if EMAIL_USER else "")

# Twilio WhatsApp configuration
TWILIO_ACCOUNT_SID = os.getenv("TWILIO_ACCOUNT_SID")
TWILIO_AUTH_TOKEN = os.getenv("TWILIO_AUTH_TOKEN")
TWILIO_WHATSAPP_FROM = os.getenv("TWILIO_WHATSAPP_FROM")
APP_BASE_URL = os.getenv("APP_BASE_URL", "http://127.0.0.1:8000")

# Domain suffix for usernames
USERNAME_DOMAIN = "kinbech.shop"

# Password hashing
pwd_context = CryptContext(schemes=["bcrypt"], deprecated="auto")


class UserCreate(BaseModel):
    username: str
    full_name: Optional[str] = None
    password: str
    role: list[str] = ["buyer", "seller"]
    address: Optional[str] = None
    phone: Optional[str] = None

class PhoneCheckRequest(BaseModel):
    phone_number: str

class Token(BaseModel):
    access_token: str
    token_type: str


class ResetPasswordRequest(BaseModel):
    username: str
    new_password: str


class Product(BaseModel):
    id: int
    name: str
    description: Optional[str] = None
    price: float
    seller: str  # seller username
    delivery_range_km: int
    expiry_datetime: str  # ISO format


class CartItem(BaseModel):
    product_id: int
    quantity: int


class CheckoutRequest(BaseModel):
    items: List[CartItem]
    address: str


class ResetRequest(BaseModel):
    number: str


oauth2_scheme = OAuth2PasswordBearer(tokenUrl="token")


def get_password_hash(password):
    return pwd_context.hash(password)


def verify_password(plain, hashed):
    return pwd_context.verify(plain, hashed)


def create_access_token(data: dict, expires_delta: Optional[timedelta] = None):
    to_encode = data.copy()
    expire = datetime.utcnow() + (
        expires_delta or timedelta(minutes=ACCESS_TOKEN_EXPIRE_MINUTES)
    )
    to_encode.update({"exp": expire})
    return jwt.encode(to_encode, SECRET_KEY, algorithm=ALGORITHM)


def get_user(db: Session, username: str):
    return db.query(DBUser).filter(DBUser.username == username).first()


def authenticate_user(db: Session, username: str, password: str):
    user = get_user(db, username)
    if user and verify_password(password, user.hashed_password):
        return user
    return None


def get_current_user_from_token(
    token: str = Depends(oauth2_scheme), db: Session = Depends(get_db)
):
    try:
        payload = jwt.decode(token, SECRET_KEY, algorithms=[ALGORITHM])
        username: str = payload.get("sub")
        if not username:
            raise HTTPException(status_code=401, detail="Invalid credentials")

        user = db.query(DBUser).filter(DBUser.username == username).first()
        if not user:
            raise HTTPException(status_code=401, detail="User not found")

        return {
            "username": user.username,
            "full_name": user.full_name,
            "role": user.role.split(","),
        }
    except JWTError:
        raise HTTPException(status_code=401, detail="Invalid token")


def _generate_unique_username(base: str, db: Session) -> str:
    """Generate a unique username using the configured domain."""
    while True:
        candidate = f"{base}{uuid4().hex[:5]}@{USERNAME_DOMAIN}"
        if not db.query(DBUser).filter(DBUser.username == candidate).first():
            return candidate


def _create_reset_token(user: DBUser, db: Session) -> str:
    """Generate and store a password reset token for the user."""
    token = str(uuid.uuid4())
    expires_at = datetime.utcnow() + timedelta(hours=1)
    db_token = ResetToken(user_id=user.id, token=token, expires_at=expires_at)
    db.add(db_token)
    db.commit()
    return token


def _send_email(to_email: str, subject: str, body: str):
    """Send an email if credentials are configured, else log the message."""
    if not (EMAIL_HOST and EMAIL_USER and EMAIL_PASSWORD):
        logger.info("Email not configured. Would send to %s: %s", to_email, body)
        return

    msg = EmailMessage()
    msg["Subject"] = subject
    msg["From"] = EMAIL_FROM
    msg["To"] = to_email
    msg.set_content(body)

    try:
        with smtplib.SMTP(EMAIL_HOST, EMAIL_PORT) as server:
            server.starttls()
            server.login(EMAIL_USER, EMAIL_PASSWORD)
            server.send_message(msg)
    except Exception as e:
        logger.error("Failed to send email: %s", e)


def _send_whatsapp(to_number: str, body: str):
    """Send a WhatsApp message using Twilio if configured."""
    if not (TWILIO_ACCOUNT_SID and TWILIO_AUTH_TOKEN and TWILIO_WHATSAPP_FROM):
        logger.info("Twilio not configured. Would send to %s: %s", to_number, body)
        return

    try:
        client = Client(TWILIO_ACCOUNT_SID, TWILIO_AUTH_TOKEN)
        from_number = TWILIO_WHATSAPP_FROM
        if not from_number.startswith("whatsapp:"):
            from_number = f"whatsapp:{from_number}"
        to = to_number if to_number.startswith("whatsapp:") else f"whatsapp:{to_number}"
        client.messages.create(body=body, from_=from_number, to=to)
    except Exception as e:
        logger.error("Failed to send WhatsApp message: %s", e)


@app.post("/register", status_code=201)
async def register(user: UserCreate, db: Session = Depends(get_db)):
    base_name = user.username.split("@")[0]
    username = f"{base_name}@{USERNAME_DOMAIN}"

    existing = db.query(DBUser).filter(DBUser.username == username).first()
    if existing:
        suggestion = _generate_unique_username(base_name, db)
        raise HTTPException(
            status_code=400,
            detail=f"Username already registered. Suggested username: {suggestion}",
        )

    hashed_password = get_password_hash(user.password)
    db_user = DBUser(
        username=username,
        full_name=user.full_name,
        hashed_password=hashed_password,
        role=",".join(user.role),
        address=user.address,
        phone_number=user.phone,
    )
    db.add(db_user)
    db.commit()
    db.refresh(db_user)
    return {"msg": "User registered successfully"}


@app.post("/token", response_model=Token)
async def login(
    form_data: OAuth2PasswordRequestForm = Depends(), db: Session = Depends(get_db)
):
    user = authenticate_user(db, form_data.username, form_data.password)
    if not user:
        raise HTTPException(status_code=400, detail="Incorrect username or password")
    access_token = create_access_token(data={"sub": user.username})
    return {"access_token": access_token, "token_type": "bearer"}


@app.post("/reset-password")
async def reset_password(data: ResetPasswordRequest, db: Session = Depends(get_db)):
    # 1. Query DBUser for the specified username
    user = db.query(DBUser).filter(DBUser.username == data.username).first()
    if not user:
        raise HTTPException(status_code=404, detail="User not found")

    # 2. Update its hashed_password with the new password hash
    user.hashed_password = get_password_hash(data.new_password)

    # 3. Commit the change to the database
    db.commit()

    return {"msg": "Password reset successful"}


@app.get("/reset-password/{token}", response_class=HTMLResponse)
async def reset_password_form(token: str, request: Request, db: Session = Depends(get_db)):
    record = (
        db.query(ResetToken)
        .filter(ResetToken.token == token, ResetToken.expires_at > datetime.utcnow())
        .first()
    )
    if not record:
        return HTMLResponse("Invalid or expired token", status_code=400)
    return templates.TemplateResponse("reset_password.html", {"request": request, "token": token})


@app.post("/reset-password/{token}")
async def reset_password_token(token: str, new_password: str = Form(...), db: Session = Depends(get_db)):
    record = (
        db.query(ResetToken)
        .filter(ResetToken.token == token, ResetToken.expires_at > datetime.utcnow())
        .first()
    )
    if not record:
        raise HTTPException(status_code=400, detail="Invalid or expired token")

    user = db.query(DBUser).filter(DBUser.id == record.user_id).first()
    if not user:
        raise HTTPException(status_code=404, detail="User not found")

    user.hashed_password = get_password_hash(new_password)
    db.delete(record)
    db.commit()

    return RedirectResponse(url="/login", status_code=303)


@app.get("/profile")
async def read_profile(current_user: dict = Depends(get_current_user_from_token)):
    return {
        "username": current_user["username"],
        "full_name": current_user["full_name"],
        "role": current_user["role"],  # ✅ already a list
    }


@app.get("/shop/name")
def get_shop_name(
    current_user: dict = Depends(get_current_user_from_token),
    db: Session = Depends(get_db),
):
    user = db.query(DBUser).filter(DBUser.username == current_user["username"]).first()
    return {"shop_name": user.shop_name if user and user.shop_name else ""}


@app.post("/shop/name")
def set_shop_name(
    name: str = Form(...),
    current_user: dict = Depends(get_current_user_from_token),
    db: Session = Depends(get_db),
):
    user = db.query(DBUser).filter(DBUser.username == current_user["username"]).first()
    if not user:
        raise HTTPException(status_code=404, detail="User not found")
    existing = db.query(DBUser).filter(DBUser.shop_name == name).first()
    if existing and existing.id != user.id:
        raise HTTPException(status_code=400, detail="Shop name already taken")
    user.shop_name = name
    db.commit()
    return {"shop_name": user.shop_name}


@app.get("/seller/details")
def get_seller_details(
    current_user: dict = Depends(get_current_user_from_token),
    db: Session = Depends(get_db),
):
    user = db.query(DBUser).filter(DBUser.username == current_user["username"]).first()
    return {
        "address": user.address if user and user.address else "",
        "phone_number": user.phone_number if user and user.phone_number else "",
    }


@app.post("/seller/details")
def update_seller_details(
    address: str = Form(None),
    phone_number: str = Form(None),
    current_user: dict = Depends(get_current_user_from_token),
    db: Session = Depends(get_db),
):
    user = db.query(DBUser).filter(DBUser.username == current_user["username"]).first()
    if not user:
        raise HTTPException(status_code=404, detail="User not found")
    user.address = address
    user.phone_number = phone_number
    db.commit()
    return {"address": user.address, "phone_number": user.phone_number}

@app.post("/shops")
def create_or_update_shop(
    shop_name: str = Form(...),
    address: str = Form(...),
    phone_number: str = Form(...),
    db: Session = Depends(get_db)
):
    existing_shop = db.query(Shop).filter(Shop.phone_number == phone_number).first()
    
    if existing_shop:
        # Update existing shop
        existing_shop.name = shop_name
        existing_shop.address = address
        db.commit()
        db.refresh(existing_shop)
        return {"msg": "Shop updated successfully"}
    else:
        # Create new shop
        new_shop = Shop(name=shop_name, address=address, phone_number=phone_number)
        db.add(new_shop)
        db.commit()
        db.refresh(new_shop)
        return {"msg": "Shop registered successfully"}


@app.get("/shop/phone")
def get_shop_phone(
    current_user: dict = Depends(get_current_user_from_token),
    db: Session = Depends(get_db),
):
    """Fetch the phone number for the logged in user's shop from the Shop table."""
    user = db.query(DBUser).filter(DBUser.username == current_user["username"]).first()
    if not user:
        raise HTTPException(status_code=404, detail="User not found")

    phone = user.phone_number
    if not phone:
        return {"phone_number": ""}

    shop = db.query(Shop).filter(Shop.phone_number == phone).first()
    return {"phone_number": shop.phone_number if shop else ""}


@app.post("/products")
async def create_product(
    name: str = Form(...),
    description: str = Form(""),
    price: float = Form(...),
    delivery_range_km: int = Form(...),
    phone_number: str = Form(...),
    images: List[UploadFile] = File(...),
    db: Session = Depends(get_db),
):
    shop = db.query(Shop).filter(Shop.phone_number == phone_number).first()
    if not shop:
        raise HTTPException(status_code=403, detail="Phone number not authorized")
        
    # ✅ Create directory if it doesn't exist
    os.makedirs("static/uploads", exist_ok=True)

    shop = db.query(Shop).filter(Shop.phone_number == phone_number).first()
    if not shop or shop.phone_number != phone_number:
        raise HTTPException(status_code=400, detail="Phone number does not match registered user")


    image_urls = []

    for image in images:
        ext = Path(image.filename).suffix
        filename = f"{uuid4().hex}{ext}"
        image_path = Path("static", "uploads", filename)
        with open(image_path, "wb") as buffer:
            buffer.write(await image.read())
        image_urls.append("/" + image_path.as_posix())  # use forward slashes

    new_product = DBProduct(  # ✅ correct model (SQLAlchemy)
        name=name,
        description=description,
        price=price,
        image_url=",".join(image_urls),
        is_validated=False,
        delivery_range_km=delivery_range_km,
        phone_number=phone_number,
    )


    db.add(new_product)
    db.commit()
    db.refresh(new_product)
    return {"msg": "Product added successfully"}


@app.get("/products")
async def get_products(
    current_user: dict = Depends(get_current_user_from_token),
    db: Session = Depends(get_db),
):
    """Return all validated products for the marketplace."""

    db_products = db.query(DBProduct).filter(DBProduct.is_validated == True).all()

    products = []
    for p in db_products:
        item = {
            "id": p.id,
            "name": p.name,
            "description": p.description,
            "price": p.price,
            "seller": p.seller,
            "shop_name": p.shop_name,
            "image_urls": p.image_url.split(","),
            "delivery_range_km": p.delivery_range_km,
            "expiry_datetime": p.expiry_datetime,
        }

        if "admin" in current_user["role"]:
            item["shop_name"] = p.shop_name
        products.append(item)

    return products

@app.get("/public-products")
async def get_public_products(db: Session = Depends(get_db)):
    """Return validated products without requiring authentication."""
    db_products = db.query(DBProduct).filter(DBProduct.is_validated == True).all()
    products = []
    for p in db_products:
        products.append({
            "id": p.id,
            "name": p.name,
            "description": p.description,
            "price": p.price,
            "seller": p.seller,
            "shop_name": p.shop_name,
            "image_urls": p.image_url.split(","),
            "delivery_range_km": p.delivery_range_km,
            "expiry_datetime": p.expiry_datetime,
        })
    return products

@app.post("/buy/{product_id}")
async def buy_product(
    product_id: int,
    address: str = Body(...),
    current_user: dict = Depends(get_current_user_from_token),
    db: Session = Depends(get_db),
):
    if "buyer" not in current_user["role"]:
        raise HTTPException(status_code=403, detail="Only buyers can purchase products")

    product = db.query(DBProduct).filter(DBProduct.id == product_id).first()
    if not product:
        raise HTTPException(status_code=404, detail="Product not found")
    if not product.is_validated:
        raise HTTPException(status_code=403, detail="Product not validated")
    order = Order(buyer=current_user["username"], address=address)
    db.add(order)
    db.flush()
    db.add(
        OrderItem(
            order_id=order.id,
            product_id=product_id,
            quantity=1,
            shop_name=product.shop_name,
        )
    )
    db.commit()

    return {
        "msg": f"You bought '{product.name}' for ₹{product.price}",
        "product": {
            "id": product.id,
            "name": product.name,
            "price": product.price,
        },
    }


@app.post("/checkout")
async def checkout(
    request: CheckoutRequest,
    current_user: dict = Depends(get_current_user_from_token),
    db: Session = Depends(get_db),
):
    order = Order(
        buyer=current_user["username"],
        address=request.address,
    )
    db.add(order)
    db.flush()  # Get order.id

    for item in request.items:
        product = db.query(DBProduct).filter(DBProduct.id == item.product_id).first()
        if not product:
            raise HTTPException(status_code=404, detail="Product not found")
        if not product.is_validated:
            raise HTTPException(status_code=403, detail="Product not validated")

        db.add(
            OrderItem(
                order_id=order.id,
                product_id=item.product_id,
                quantity=item.quantity,
                shop_name=product.shop_name,
            )
        )

    db.commit()
    return {"msg": "Order placed successfully!"}


@app.delete("/products/{product_id}")
async def delete_product(
    product_id: int,
    current_user: dict = Depends(get_current_user_from_token),
    db: Session = Depends(get_db),
):
    product = (
        db.query(DBProduct)
        .filter(
            DBProduct.id == product_id, DBProduct.seller == current_user["username"]
        )
        .first()
    )
    if not product:
        raise HTTPException(status_code=404, detail="Product not found")
    db.delete(product)
    db.commit()
    return {"msg": "Product deleted"}


@app.put("/products/{product_id}")
async def update_product(
    product_id: int,
    data: dict = Body(...),
    db: Session = Depends(get_db),
    current_user: dict = Depends(get_current_user_from_token),
):
    product = (
        db.query(DBProduct)
        .filter(
            DBProduct.id == product_id, DBProduct.seller == current_user["username"]
        )
        .first()
    )
    if not product:
        raise HTTPException(status_code=404, detail="Product not found")

    for key in ["name", "description", "price", "delivery_range_km", "expiry_datetime"]:
        if key in data:
            setattr(product, key, data[key])
    db.commit()
    return {"msg": "Product updated"}


# Serve the seller products page only if the user's phone number exists in the
# Shop table
@app.get("/my-products", include_in_schema=False)
@app.get("/static/my_products.html", include_in_schema=False)
async def my_products_page(
    current_user: dict = Depends(get_current_user_from_token),
    db: Session = Depends(get_db),
):
    user = (
        db.query(DBUser).filter(DBUser.username == current_user["username"]).first()
    )
    if not user or not user.phone_number:
        raise HTTPException(status_code=403, detail="Unauthorized")
    shop = db.query(Shop).filter(Shop.phone_number == user.phone_number).first()
    if not shop:
        raise HTTPException(status_code=403, detail="Unauthorized")
    return FileResponse("static/my_products.html")


# ✅ Actual product data requires auth


@app.get("/api/my-products")
async def get_my_products(
    current_user: dict = Depends(get_current_user_from_token),
    db: Session = Depends(get_db),
):

    products = (
        db.query(DBProduct).filter(DBProduct.seller == current_user["username"]).all()
    )
    out = []
    for p in products:
        item = {
            "id": p.id,
            "name": p.name,
            "description": p.description,
            "price": p.price,
            "image_urls": p.image_url.split(","),
            "delivery_range_km": p.delivery_range_km,
            "expiry_datetime": p.expiry_datetime,
        }
        if "admin" in current_user["role"]:
            item["shop_name"] = p.shop_name
        out.append(item)
    return out


@app.get("/seller/orders")
def get_seller_orders(
    current_user: dict = Depends(get_current_user_from_token),
    db: Session = Depends(get_db),
):
    username = current_user["username"]

    orders = (
        db.query(Order)
        .join(OrderItem)
        .join(DBProduct)
        .filter(DBProduct.seller == username)
        .all()
    )

    return [
        {
            "id": order.id,
            "buyer": order.buyer,
            "address": order.address,
            "items": [
                {
                    "name": item.product.name,
                    "price": item.product.price,
                    "quantity": item.quantity,
                    "shop_name": item.shop_name or (item.product.shop_name if item.product else None),
                }
                for item in order.items
            ],
            "total": sum(item.product.price * item.quantity for item in order.items),
            "timestamp": order.timestamp.isoformat(),
            "status": order.status,
        }
        for order in orders
    ]


def _fulfill_order_logic(order_id: int, current_user: dict, db: Session):
    """Shared logic for marking an order as fulfilled."""
    order = db.query(Order).filter(Order.id == order_id).first()
    if not order:
        raise HTTPException(status_code=404, detail="Order not found")

    # Check ownership unless user is an admin
    if "admin" not in current_user["role"]:
        for item in order.items:
            if item.product.seller != current_user["username"]:
                raise HTTPException(status_code=403, detail="Unauthorized")

    order.status = "Fulfilled"
    db.commit()
    return {"msg": "Order marked as fulfilled"}


@app.post("/seller/orders/{order_id}/fulfill")
def mark_order_fulfilled(
    order_id: int,
    current_user: dict = Depends(get_current_user_from_token),
    db: Session = Depends(get_db),
):
    return _fulfill_order_logic(order_id, current_user, db)


@app.post("/orders/{order_id}/fulfill")
def mark_order_fulfilled_general(
    order_id: int,
    current_user: dict = Depends(get_current_user_from_token),
    db: Session = Depends(get_db),
):
    """Endpoint for admins or sellers to mark an order as fulfilled."""
    return _fulfill_order_logic(order_id, current_user, db)


@app.post("/orders/{order_id}/complete")
def complete_order(
    order_id: int,
    current_user: dict = Depends(get_current_user_from_token),
    db: Session = Depends(get_db),
):
    """Allow admin or the buying user to mark an order as completed."""
    order = db.query(Order).filter(Order.id == order_id).first()
    if not order:
        raise HTTPException(status_code=404, detail="Order not found")

    if "admin" not in current_user["role"] and not (
        "buyer" in current_user["role"] and order.buyer == current_user["username"]
    ):
        raise HTTPException(status_code=403, detail="Unauthorized")

    if order.status != "Fulfilled":
        raise HTTPException(status_code=400, detail="Order not yet fulfilled")

    order.status = "Completed"
    db.commit()
    return {"msg": "Order marked as completed"}


@app.get("/buyer/notifications")
def get_notifications(
    current_user: dict = Depends(get_current_user_from_token),
    db: Session = Depends(get_db),
):
    username = current_user["username"]

    orders = (
        db.query(Order)
        .filter(Order.buyer == username)
        .order_by(Order.timestamp.desc())
        .all()
    )

    return [
        {
            "id": o.id,
            "status": o.status,
            "timestamp": o.timestamp.isoformat(),
        }
        for o in orders
    ]


@app.get("/buyer/orders")
def get_buyer_orders(
    current_user: dict = Depends(get_current_user_from_token),
    db: Session = Depends(get_db),
):
    """Return all orders for the logged in buyer."""
    username = current_user["username"]

    orders = (
        db.query(Order)
        .filter(Order.buyer == username)
        .order_by(Order.timestamp.desc())
        .all()
    )

    return [
        {
            "id": o.id,
            "address": o.address,
            "items": [
                {
                    "name": item.product.name,
                    "price": item.product.price,
                    "quantity": item.quantity,
                    "shop_name": item.shop_name or (item.product.shop_name if item.product else None),
                }
                for item in o.items
            ],
            "total": sum(item.product.price * item.quantity for item in o.items),
            "status": o.status,
            "timestamp": o.timestamp.isoformat(),
        }
        for o in orders
    ]


@app.get("/admin/sellers")
def list_sellers(
    current_user: dict = Depends(get_current_user_from_token),
    db: Session = Depends(get_db),
):
    if "admin" not in current_user["role"]:
        raise HTTPException(status_code=403, detail="Admins only")

    sellers = db.query(DBUser).filter(DBUser.role.like("%seller%")).all()
    return [
        {
            "username": s.username,
            "shop_name": s.shop_name,
            "address": s.address,
            "phone_number": s.phone_number,
        }
        for s in sellers
    ]


@app.get("/admin/sellers/details")
def list_seller_details(
    current_user: dict = Depends(get_current_user_from_token),
    db: Session = Depends(get_db),
):
    if "admin" not in current_user["role"]:
        raise HTTPException(status_code=403, detail="Admins only")

    sellers = db.query(DBUser).filter(DBUser.role.like("%seller%")).all()
    output = []
    for s in sellers:
        products = db.query(DBProduct).filter(DBProduct.seller == s.username).all()
        output.append(
            {
                "username": s.username,
                "shop_name": s.shop_name,
                "address": s.address,
                "phone_number": s.phone_number,
                "products": [
                    {
                        "id": p.id,
                        "name": p.name,
                        "description": p.description,
                        "price": p.price,
                        "delivery_range_km": p.delivery_range_km,
                        "expiry_datetime": p.expiry_datetime,
                        "image_urls": p.image_url.split(","),
                        "is_validated": p.is_validated,
                    }
                    for p in products
                ],
            }
        )
    return output


@app.get("/products/{product_id}", response_model=ProductOut)
def get_product(
    product_id: int,
    db: Session = Depends(get_db),
    current_user: dict = Depends(get_current_user_from_token),
):
    product = (
        db.query(DBProduct)
        .filter(
            DBProduct.id == product_id,
            DBProduct.seller == current_user["username"],
        )
        .first()
    )
    if not product:
        raise HTTPException(status_code=404, detail="Product not found")
    return {
        "id": product.id,
        "name": product.name,
        "description": product.description,
        "price": product.price,
        "shop_name": product.shop_name,
        "delivery_range_km": product.delivery_range_km,
        "expiry_datetime": product.expiry_datetime,
        "image_urls": product.image_url.split(","),
    }


# Load HTML templates from the same directory as other static files
templates = Jinja2Templates(directory="static")


@app.get("/forgot-password", response_class=HTMLResponse)
async def forgot_password_page(request: Request):
    return templates.TemplateResponse("forgot_password.html", {"request": request})


@app.post("/forgot-password")
async def process_forgot_password(email: str = Form(...), db: Session = Depends(get_db)):
    """Generate a reset token and email a link to the user."""
    user = db.query(DBUser).filter(DBUser.username == email).first()
    if not user:
        raise HTTPException(status_code=404, detail="Email not found")

    token = _create_reset_token(user, db)
    reset_link = f"{APP_BASE_URL}/reset-password/{token}"
    _send_email(
        email,
        "Password Reset",
        f"Click the link to reset your password: {reset_link}",
    )

    logger.info("Password reset link sent to: %s", email)
    return RedirectResponse(url="/login", status_code=303)


# Registration is handled on the main page. The old form route is no longer used.
# @app.get("/register", response_class=HTMLResponse)
# def register_form(request: Request):
#     return templates.TemplateResponse("register.html", {"request": request})


@app.post("/send-reset-link")
async def send_reset_link(payload: ResetRequest, db: Session = Depends(get_db)):
    """Send a password reset link to the user's WhatsApp number."""
    user = db.query(DBUser).filter(DBUser.phone_number == payload.number).first()
    if not user:
        raise HTTPException(status_code=404, detail="Number not found")

    token = _create_reset_token(user, db)
    reset_link = f"{APP_BASE_URL}/reset-password/{token}"
    _send_whatsapp(payload.number, f"Reset your password here: {reset_link}")

    logger.info("Reset link sent via WhatsApp to %s", payload.number)
    return {"msg": "Reset link sent to your WhatsApp!"}


@app.post("/send-username")
async def send_username(payload: ResetRequest, db: Session = Depends(get_db)):
    """Send the user's username to their WhatsApp number."""
    user = db.query(DBUser).filter(DBUser.phone_number == payload.number).first()
    if not user:
        raise HTTPException(status_code=404, detail="Number not found")

    _send_whatsapp(payload.number, f"Your username is: {user.username}")
    logger.info("Username sent via WhatsApp to %s", payload.number)

    return {"msg": "Username sent to your WhatsApp!"}


# --- Admin Product Validation Endpoints ---


def require_admin(current_user: dict):
    if "admin" not in current_user["role"]:
        raise HTTPException(status_code=403, detail="Admin access required")


@app.get("/admin/products/pending")
def list_pending_products(
    current_user: dict = Depends(get_current_user_from_token),
    db: Session = Depends(get_db),
):
    require_admin(current_user)
    products = db.query(DBProduct).filter(DBProduct.is_validated == False).all()
    return [
        {
            "id": p.id,
            "name": p.name,
            "description": p.description,
            "price": p.price,
            "seller": p.seller,
            "shop_name": p.shop_name,
            "image_urls": p.image_url.split(","),
            "delivery_range_km": p.delivery_range_km,
            "expiry_datetime": p.expiry_datetime,
        }
        for p in products
    ]


@app.post("/admin/products/{product_id}/validate")
def validate_product(
    product_id: int,
    current_user: dict = Depends(get_current_user_from_token),
    db: Session = Depends(get_db),
):
    require_admin(current_user)
    product = db.query(DBProduct).filter(DBProduct.id == product_id).first()
    if not product:
        raise HTTPException(status_code=404, detail="Product not found")
    product.is_validated = True
    db.commit()
    return {"msg": "Product validated"}


@app.delete("/admin/products/{product_id}")
def admin_delete_product(
    product_id: int,
    current_user: dict = Depends(get_current_user_from_token),
    db: Session = Depends(get_db),
):
    require_admin(current_user)
    product = db.query(DBProduct).filter(DBProduct.id == product_id).first()
    if not product:
        raise HTTPException(status_code=404, detail="Product not found")
    db.delete(product)
    db.commit()
    return {"msg": "Product deleted"}

@app.post("/verify-shop")
def verify_shop(request: PhoneCheckRequest, db: Session = Depends(get_db)):
    shop = db.query(Shop).filter(Shop.phone_number == request.phone_number).first()
    return {"exists": bool(shop)}

@app.get("/admin/orders")
def get_all_orders(
    current_user: dict = Depends(get_current_user_from_token),
    db: Session = Depends(get_db),
):
    """Return all orders for admin view."""
    require_admin(current_user)
    orders = db.query(Order).all()
    out = []
    for order in orders:
        buyer = db.query(DBUser).filter(DBUser.username == order.buyer).first()
        out.append(
            {
                "id": order.id,
                "buyer": order.buyer,
                "phone_number": buyer.phone_number if buyer else None,
                "address": order.address,
                "items": [
                     {
                        "name": item.product.name if item.product else "[deleted]",
                        "price": item.product.price if item.product else 0,
                        "quantity": item.quantity,
                        "shop_name": item.shop_name or (item.product.shop_name if item.product else None),
                     }
                    for item in order.items
                ],
                "total": sum(
                    (item.product.price if item.product else 0) * item.quantity
                    for item in order.items
                ),
                "timestamp": order.timestamp.isoformat(),
                "status": order.status,
            }
        )
    return out


# ------- Admin Frontend Pages -------


@app.get("/admin", include_in_schema=False)
async def admin_dashboard_page():
    """Serve the admin dashboard HTML."""
    return FileResponse("static/admin_dashboard.html")


@app.get("/admin/sellers/page", include_in_schema=False)
async def admin_sellers_page():
    """Serve the seller list HTML for admins."""
    return FileResponse("static/admin_sellers.html")


@app.get("/admin/register", include_in_schema=False)
async def admin_register_page():
    """Serve the admin registration form."""
    return FileResponse("static/admin_register.html")


# One-time admin phone registration page
@app.get("/admin/phone-register", include_in_schema=False)
async def admin_phone_register_page():
    """Serve the phone based admin registration page."""
    return FileResponse("static/admin_phone_register.html")


@app.post("/admin/phone-register", include_in_schema=False)
async def admin_phone_register(
    phone_number: str = Body(..., embed=True), db: Session = Depends(get_db)

):
    """Register a new admin using only a phone number once."""
    # If any admin already exists, block new registrations
    existing_admin = db.query(DBUser).filter(DBUser.role.like("%admin%"))
    if existing_admin.first():
        raise HTTPException(status_code=400, detail="Admin already registered")

    username = f"{phone_number}@{USERNAME_DOMAIN}"
    if db.query(DBUser).filter(DBUser.username == username).first():
        raise HTTPException(status_code=400, detail="Phone already registered")

    random_password = uuid4().hex
    db_user = DBUser(
        username=username,
        full_name="Admin",
        hashed_password=get_password_hash(random_password),
        role="admin",
        phone_number=phone_number,
    )
    db.add(db_user)
    db.commit()
    db.refresh(db_user)

    token = create_access_token(data={"sub": db_user.username})
    return {"access_token": token}

<<<<<<< HEAD
# Expose all files in the ./static directory after custom routes so that
# /static/my_products.html can be overridden above.
app.mount("/static", StaticFiles(directory="static"), name="static")
=======

# Admin login by phone number
@app.get("/admin/login", include_in_schema=False)
async def admin_login_page():
    """Serve the admin login page."""
    return FileResponse("static/admin_login.html")


@app.post("/admin/login", include_in_schema=False)
async def admin_login(
    phone_number: str = Body(..., embed=True), db: Session = Depends(get_db)
):
    """Login an existing admin using phone number only."""
    admin = (
        db.query(DBUser)
        .filter(DBUser.role.like("%admin%"), DBUser.phone_number == phone_number)
        .first()
    )
    if not admin:
        raise HTTPException(status_code=400, detail="Invalid phone number")

    token = create_access_token(data={"sub": admin.username})
    return {"access_token": token}
>>>>>>> 0c396a29
<|MERGE_RESOLUTION|>--- conflicted
+++ resolved
@@ -1178,11 +1178,11 @@
     token = create_access_token(data={"sub": db_user.username})
     return {"access_token": token}
 
-<<<<<<< HEAD
+
 # Expose all files in the ./static directory after custom routes so that
 # /static/my_products.html can be overridden above.
 app.mount("/static", StaticFiles(directory="static"), name="static")
-=======
+
 
 # Admin login by phone number
 @app.get("/admin/login", include_in_schema=False)
@@ -1206,4 +1206,3 @@
 
     token = create_access_token(data={"sub": admin.username})
     return {"access_token": token}
->>>>>>> 0c396a29
