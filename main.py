from fastapi import (
    FastAPI,
    HTTPException,
    Depends,
    Form,
    Request,
    Body,
    UploadFile,
    File,
)
from fastapi.responses import (
    FileResponse,
    HTMLResponse,
    RedirectResponse,
    JSONResponse,
)

from fastapi.staticfiles import StaticFiles
from fastapi.security import OAuth2PasswordRequestForm, OAuth2PasswordBearer
import logging
from pydantic import BaseModel
from typing import Optional, List, Dict
from passlib.context import CryptContext
from jose import JWTError, jwt
from datetime import datetime, timedelta
import os
import asyncio
from sqlalchemy.orm import Session
from models import (
    Admin,
    Base,
    Order,
    OrderItem,
    UserModel as DBUser,
    Product as DBProduct,
    ResetToken,
    Shop,
    AddedProduct,
)
from database import engine, get_db, SessionLocal
from schemas import ProductOut
from fastapi.templating import Jinja2Templates
import uuid
from uuid import uuid4
from pathlib import Path
import smtplib
from email.message import EmailMessage
from twilio.rest import Client

app = FastAPI()

# Configure logging
logging.basicConfig(level=logging.INFO)
logger = logging.getLogger(__name__)
Base.metadata.create_all(bind=engine)


async def cleanup_expired_products():
    """Periodically remove products past their expiry time."""
    while True:
        db = SessionLocal()
        now = datetime.utcnow()
        for product in db.query(DBProduct).all():
            try:
                expiry = datetime.fromisoformat(product.expiry_datetime)
            except Exception:
                continue
            if expiry < now:
                db.delete(product)
        db.commit()
        db.close()
        await asyncio.sleep(3600)


@app.on_event("startup")
async def start_background_tasks():
    asyncio.create_task(cleanup_expired_products())


# Serve static frontend files


@app.get("/")
async def root():
    return FileResponse("static/index.html")


# JWT settings
# Read secret key from environment variable for security
SECRET_KEY = os.getenv("SECRET_KEY", "secretkey")
ALGORITHM = "HS256"
ACCESS_TOKEN_EXPIRE_MINUTES = 60

# Email configuration for password reset
EMAIL_PORT = int(os.getenv("EMAIL_PORT", "587"))
EMAIL_USER = os.getenv("EMAIL_USER")
EMAIL_PASSWORD = os.getenv("EMAIL_PASSWORD")
EMAIL_FROM = os.getenv("EMAIL_FROM", EMAIL_USER if EMAIL_USER else "")

# Twilio WhatsApp configuration
TWILIO_ACCOUNT_SID = os.getenv("TWILIO_ACCOUNT_SID")
TWILIO_AUTH_TOKEN = os.getenv("TWILIO_AUTH_TOKEN")
TWILIO_WHATSAPP_FROM = os.getenv("TWILIO_WHATSAPP_FROM")
APP_BASE_URL = os.getenv("APP_BASE_URL", "http://127.0.0.1:8000")

# Domain suffix for usernames
USERNAME_DOMAIN = "kinbech.shop"

# Password hashing
pwd_context = CryptContext(schemes=["bcrypt"], deprecated="auto")


class UserCreate(BaseModel):
    username: str
    full_name: Optional[str] = None
    password: str
    role: list[str] = ["buyer", "seller"]
    address: Optional[str] = None
    phone: Optional[str] = None

class PhoneCheckRequest(BaseModel):
    phone_number: str

class Token(BaseModel):
    access_token: str
    token_type: str


class ResetPasswordRequest(BaseModel):
    username: str
    new_password: str


class Product(BaseModel):
    id: int
    name: str
    description: Optional[str] = None
    price: float
    seller: str  # seller username
    delivery_range_km: int
    expiry_datetime: str  # ISO format


class CartItem(BaseModel):
    product_id: int
    quantity: int


class CheckoutRequest(BaseModel):
    items: List[CartItem]
    address: str


class ResetRequest(BaseModel):
    number: str


oauth2_scheme = OAuth2PasswordBearer(tokenUrl="token")

def create_access_token(data: Dict, expires_delta: timedelta = timedelta(hours=1)) -> str:
    to_encode = data.copy()
    expire = datetime.utcnow() + expires_delta
    to_encode.update({"exp": expire})
    
    return jwt.encode(to_encode, SECRET_KEY, algorithm=ALGORITHM)

def decode_token(token: str) -> Dict:
    try:
        payload = jwt.decode(token, SECRET_KEY, algorithms=[ALGORITHM])
        return payload
    except JWTError:
        raise HTTPException(status_code=401, detail="Invalid token")

def get_password_hash(password):
    return pwd_context.hash(password)


def verify_password(plain, hashed):
    return pwd_context.verify(plain, hashed)


def create_access_token(data: dict, expires_delta: Optional[timedelta] = None):
    to_encode = data.copy()
    expire = datetime.utcnow() + (
        expires_delta or timedelta(minutes=ACCESS_TOKEN_EXPIRE_MINUTES)
    )
    to_encode.update({"exp": expire})
    return jwt.encode(to_encode, SECRET_KEY, algorithm=ALGORITHM)


def get_user(db: Session, username: str):
    return db.query(DBUser).filter(DBUser.username == username).first()


def authenticate_user(db: Session, username: str, password: str):
    user = get_user(db, username)
    if user and verify_password(password, user.hashed_password):
        return user
    return None

def get_current_user_from_token(
    token: str = Depends(oauth2_scheme), db: Session = Depends(get_db)
):
    try:
        payload = jwt.decode(token, SECRET_KEY, algorithms=[ALGORITHM])
        username: str = payload.get("sub")
        if not username:
            raise HTTPException(status_code=401, detail="Invalid credentials")

        user = db.query(DBUser).filter(DBUser.username == username).first()
        if not user:
            raise HTTPException(status_code=401, detail="User not found")

        return {
            "username": user.username,
            "full_name": user.full_name,
            "role": user.role.split(","),
        }
    except JWTError:
        raise HTTPException(status_code=401, detail="Invalid token")

def get_current_admin_from_token(
    request: Request, db: Session = Depends(get_db)
) -> Admin:
    token = request.headers.get("Authorization")
    if not token or not token.startswith("Bearer "):
        raise HTTPException(status_code=401, detail="Missing or invalid token")

    token = token.replace("Bearer ", "")
    payload = decode_token(token)  # This will decode the real JWT token
    phone_number = payload.get("phone_number")

    if not phone_number:
        raise HTTPException(status_code=401, detail="Invalid token payload")
    
    # Query the admin based on the phone number from the token
    admin = db.query(Admin).filter(Admin.phone_number == phone_number).first()
    if not admin:
        raise HTTPException(status_code=404, detail="Admin not found")
    
    return admin




def _generate_unique_username(base: str, db: Session) -> str:
    """Generate a unique username using the configured domain."""
    while True:
        candidate = f"{base}{uuid4().hex[:5]}@{USERNAME_DOMAIN}"
        if not db.query(DBUser).filter(DBUser.username == candidate).first():
            return candidate


def _create_reset_token(user: DBUser, db: Session) -> str:
    """Generate and store a password reset token for the user."""
    token = str(uuid.uuid4())
    expires_at = datetime.utcnow() + timedelta(hours=1)
    db_token = ResetToken(user_id=user.id, token=token, expires_at=expires_at)
    db.add(db_token)
    db.commit()
    return token


def _send_email(to_email: str, subject: str, body: str):
    """Send an email if credentials are configured, else log the message."""
    if not (EMAIL_HOST and EMAIL_USER and EMAIL_PASSWORD):
        logger.info("Email not configured. Would send to %s: %s", to_email, body)
        return

    msg = EmailMessage()
    msg["Subject"] = subject
    msg["From"] = EMAIL_FROM
    msg["To"] = to_email
    msg.set_content(body)

    try:
        with smtplib.SMTP(EMAIL_HOST, EMAIL_PORT) as server:
            server.starttls()
            server.login(EMAIL_USER, EMAIL_PASSWORD)
            server.send_message(msg)
    except Exception as e:
        logger.error("Failed to send email: %s", e)


def _send_whatsapp(to_number: str, body: str):
    """Send a WhatsApp message using Twilio if configured."""
    if not (TWILIO_ACCOUNT_SID and TWILIO_AUTH_TOKEN and TWILIO_WHATSAPP_FROM):
        logger.info("Twilio not configured. Would send to %s: %s", to_number, body)
        return

    try:
        client = Client(TWILIO_ACCOUNT_SID, TWILIO_AUTH_TOKEN)
        from_number = TWILIO_WHATSAPP_FROM
        if not from_number.startswith("whatsapp:"):
            from_number = f"whatsapp:{from_number}"
        to = to_number if to_number.startswith("whatsapp:") else f"whatsapp:{to_number}"
        client.messages.create(body=body, from_=from_number, to=to)
    except Exception as e:
        logger.error("Failed to send WhatsApp message: %s", e)


@app.post("/register", status_code=201)
async def register(user: UserCreate, db: Session = Depends(get_db)):
    base_name = user.username.split("@")[0]
    username = f"{base_name}@{USERNAME_DOMAIN}"

    existing = db.query(DBUser).filter(DBUser.username == username).first()
    if existing:
        suggestion = _generate_unique_username(base_name, db)
        raise HTTPException(
            status_code=400,
            detail=f"Username already registered. Suggested username: {suggestion}",
        )

    hashed_password = get_password_hash(user.password)
    db_user = DBUser(
        username=username,
        full_name=user.full_name,
        hashed_password=hashed_password,
        role=",".join(user.role),
        address=user.address,
        phone_number=user.phone,
    )
    db.add(db_user)
    db.commit()
    db.refresh(db_user)
    return {"msg": "User registered successfully"}


@app.post("/token", response_model=Token)
async def login(
    form_data: OAuth2PasswordRequestForm = Depends(), db: Session = Depends(get_db)
):
    user = authenticate_user(db, form_data.username, form_data.password)
    if not user:
        raise HTTPException(status_code=400, detail="Incorrect username or password")
    access_token = create_access_token(data={"sub": user.username})
    return {"access_token": access_token, "token_type": "bearer"}


@app.post("/reset-password")
async def reset_password(data: ResetPasswordRequest, db: Session = Depends(get_db)):
    # 1. Query DBUser for the specified username
    user = db.query(DBUser).filter(DBUser.username == data.username).first()
    if not user:
        raise HTTPException(status_code=404, detail="User not found")

    # 2. Update its hashed_password with the new password hash
    user.hashed_password = get_password_hash(data.new_password)

    # 3. Commit the change to the database
    db.commit()

    return {"msg": "Password reset successful"}


@app.get("/reset-password/{token}", response_class=HTMLResponse)
async def reset_password_form(token: str, request: Request, db: Session = Depends(get_db)):
    record = (
        db.query(ResetToken)
        .filter(ResetToken.token == token, ResetToken.expires_at > datetime.utcnow())
        .first()
    )
    if not record:
        return HTMLResponse("Invalid or expired token", status_code=400)
    return templates.TemplateResponse("reset_password.html", {"request": request, "token": token})


@app.post("/reset-password/{token}")
async def reset_password_token(token: str, new_password: str = Form(...), db: Session = Depends(get_db)):
    record = (
        db.query(ResetToken)
        .filter(ResetToken.token == token, ResetToken.expires_at > datetime.utcnow())
        .first()
    )
    if not record:
        raise HTTPException(status_code=400, detail="Invalid or expired token")

    user = db.query(DBUser).filter(DBUser.id == record.user_id).first()
    if not user:
        raise HTTPException(status_code=404, detail="User not found")

    user.hashed_password = get_password_hash(new_password)
    db.delete(record)
    db.commit()

    return RedirectResponse(url="/login", status_code=303)


@app.get("/profile")
async def read_profile(current_user: dict = Depends(get_current_user_from_token)):
    return {
        "username": current_user["username"],
        "full_name": current_user["full_name"],
        "role": current_user["role"],  # ✅ already a list
    }


@app.get("/shop/name")
def get_shop_name(
    current_user: dict = Depends(get_current_user_from_token),
    db: Session = Depends(get_db),
):
    user = db.query(DBUser).filter(DBUser.username == current_user["username"]).first()
    return {"shop_name": user.shop_name if user and user.shop_name else ""}


@app.post("/shop/name")
def set_shop_name(
    name: str = Form(...),
    current_user: dict = Depends(get_current_user_from_token),
    db: Session = Depends(get_db),
):
    user = db.query(DBUser).filter(DBUser.username == current_user["username"]).first()
    if not user:
        raise HTTPException(status_code=404, detail="User not found")
    existing = db.query(DBUser).filter(DBUser.shop_name == name).first()
    if existing and existing.id != user.id:
        raise HTTPException(status_code=400, detail="Shop name already taken")
    user.shop_name = name
    db.commit()
    return {"shop_name": user.shop_name}


@app.get("/seller/details")
def get_seller_details(
    current_user: dict = Depends(get_current_user_from_token),
    db: Session = Depends(get_db),
):
    user = db.query(DBUser).filter(DBUser.username == current_user["username"]).first()
    return {
        "address": user.address if user and user.address else "",
        "phone_number": user.phone_number if user and user.phone_number else "",
    }


@app.post("/seller/details")
def update_seller_details(
    address: str = Form(None),
    phone_number: str = Form(None),
    current_user: dict = Depends(get_current_user_from_token),
    db: Session = Depends(get_db),
):
    user = db.query(DBUser).filter(DBUser.username == current_user["username"]).first()
    if not user:
        raise HTTPException(status_code=404, detail="User not found")
    user.address = address
    user.phone_number = phone_number
    db.commit()
    return {"address": user.address, "phone_number": user.phone_number}

@app.post("/shops")
def create_or_update_shop(
    shop_name: str = Form(...),
    address: str = Form(...),
    phone_number: str = Form(...),
    db: Session = Depends(get_db)
):
    existing_shop = db.query(Shop).filter(Shop.phone_number == phone_number).first()
    
    if existing_shop:
        # Update existing shop
        existing_shop.name = shop_name
        existing_shop.address = address
        db.commit()
        db.refresh(existing_shop)
        return {"msg": "Shop updated successfully"}
    else:
        # Create new shop
        new_shop = Shop(name=shop_name, address=address, phone_number=phone_number)
        db.add(new_shop)
        db.commit()
        db.refresh(new_shop)
        return {"msg": "Shop registered successfully"}


@app.get("/shop/phone")
def get_shop_phone(
    current_user: dict = Depends(get_current_user_from_token),
    db: Session = Depends(get_db),
):
    """Fetch the phone number for the logged in user's shop from the Shop table."""
    user = db.query(DBUser).filter(DBUser.username == current_user["username"]).first()
    if not user:
        raise HTTPException(status_code=404, detail="User not found")

    phone = user.phone_number
    if not phone:
        return {"phone_number": ""}

    shop = db.query(Shop).filter(Shop.phone_number == phone).first()
    return {"phone_number": shop.phone_number if shop else ""}


@app.post("/products")
async def create_product(
    name: str = Form(...),
    description: str = Form(""),
    price: float = Form(...),
    delivery_range_km: int = Form(...),
    phone_number: str = Form(...),
    images: List[UploadFile] = File(...),
    db: Session = Depends(get_db),
):
    shop = db.query(Shop).filter(Shop.phone_number == phone_number).first()
    if not shop:
        raise HTTPException(status_code=403, detail="Phone number not authorized")
        
    # ✅ Create directory if it doesn't exist
    os.makedirs("static/uploads", exist_ok=True)

    shop = db.query(Shop).filter(Shop.phone_number == phone_number).first()
    if not shop or shop.phone_number != phone_number:
        raise HTTPException(status_code=400, detail="Phone number does not match registered user")


    image_urls = []

    for image in images:
        ext = Path(image.filename).suffix
        filename = f"{uuid4().hex}{ext}"
        image_path = Path("static", "uploads", filename)
        with open(image_path, "wb") as buffer:
            buffer.write(await image.read())
        image_urls.append("/" + image_path.as_posix())  # use forward slashes

    new_product = DBProduct(  # ✅ correct model (SQLAlchemy)
        name=name,
        description=description,
        price=price,
        image_url=",".join(image_urls),
        is_validated=False,
        delivery_range_km=delivery_range_km,
        phone_number=phone_number,
    )


    db.add(new_product)
    db.commit()
    db.refresh(new_product)
    return {"msg": "Product added successfully"}


@app.get("/products")
async def get_products(
    current_user: dict = Depends(get_current_user_from_token),
    db: Session = Depends(get_db),
):
    """Return all validated products for the marketplace."""

    db_products = db.query(DBProduct).filter(DBProduct.is_validated == True).all()

    products = []
    for p in db_products:
        item = {
            "id": p.id,
            "name": p.name,
            "description": p.description,
            "price": p.price,
            "seller": p.seller,
            "shop_name": p.shop_name,
            "image_urls": p.image_url.split(","),
            "delivery_range_km": p.delivery_range_km,
            "expiry_datetime": p.expiry_datetime,
        }

        if "admin" in current_user["role"]:
            item["shop_name"] = p.shop_name
        products.append(item)

    return products

@app.get("/public-products")
async def get_public_products(db: Session = Depends(get_db)):
    """Return validated products without requiring authentication."""
    db_products = db.query(DBProduct).filter(DBProduct.is_validated == True).all()
    products = []
    for p in db_products:
        products.append({
            "id": p.id,
            "name": p.name,
            "description": p.description,
            "price": p.price,
            "image_urls": p.image_url.split(","),
            "delivery_range_km": p.delivery_range_km,
        })
    return products

@app.post("/buy/{product_id}")
async def buy_product(
    product_id: int,
    address: str = Body(...),
    current_user: dict = Depends(get_current_user_from_token),
    db: Session = Depends(get_db),
):
    if "buyer" not in current_user["role"]:
        raise HTTPException(status_code=403, detail="Only buyers can purchase products")

    product = db.query(DBProduct).filter(DBProduct.id == product_id).first()
    if not product:
        raise HTTPException(status_code=404, detail="Product not found")
    if not product.is_validated:
        raise HTTPException(status_code=403, detail="Product not validated")
    order = Order(buyer=current_user["username"], address=address)
    db.add(order)
    db.flush()
    db.add(
        OrderItem(
            order_id=order.id,
            product_id=product_id,
            quantity=1,
            shop_name=product.shop_name,
        )
    )
    db.commit()

    return {
        "msg": f"You bought '{product.name}' for ₹{product.price}",
        "product": {
            "id": product.id,
            "name": product.name,
            "price": product.price,
        },
    }


@app.post("/checkout")
async def checkout(
    request: CheckoutRequest,
    current_user: dict = Depends(get_current_user_from_token),
    db: Session = Depends(get_db),
):
    order = Order(
        buyer=current_user["username"],
        address=request.address,
    )
    db.add(order)
    db.flush()  # Get order.id

    for item in request.items:
        product = db.query(DBProduct).filter(DBProduct.id == item.product_id).first()
        if not product:
            raise HTTPException(status_code=404, detail="Product not found")
        if not product.is_validated:
            raise HTTPException(status_code=403, detail="Product not validated")

        db.add(
            OrderItem(
                order_id=order.id,
                product_id=item.product_id,
                quantity=item.quantity,
                shop_name=product.shop_name,
            )
        )

    db.commit()
    return {"msg": "Order placed successfully!"}


@app.delete("/products/{product_id}")
async def delete_product(
    product_id: int,
    current_user: dict = Depends(get_current_user_from_token),
    db: Session = Depends(get_db),
):
    product = (
        db.query(DBProduct)
        .filter(
            DBProduct.id == product_id, DBProduct.seller == current_user["username"]
        )
        .first()
    )
    if not product:
        raise HTTPException(status_code=404, detail="Product not found")
    db.delete(product)
    db.commit()
    return {"msg": "Product deleted"}


@app.put("/products/{product_id}")
async def update_product(
    product_id: int,
    data: dict = Body(...),
    db: Session = Depends(get_db),
    current_user: dict = Depends(get_current_user_from_token),
):
    product = (
        db.query(DBProduct)
        .filter(
            DBProduct.id == product_id, DBProduct.seller == current_user["username"]
        )
        .first()
    )
    if not product:
        raise HTTPException(status_code=404, detail="Product not found")

    for key in ["name", "description", "price", "delivery_range_km", "expiry_datetime"]:
        if key in data:
            setattr(product, key, data[key])
    db.commit()
    return {"msg": "Product updated"}


# Serve the seller products page only if the user's phone number exists in the
# Shop table
@app.get("/my-products", include_in_schema=False)
@app.get("/static/my_products.html", include_in_schema=False)
async def my_products_page(
    current_user: dict = Depends(get_current_user_from_token),
    db: Session = Depends(get_db),
):
    user = (
        db.query(DBUser).filter(DBUser.username == current_user["username"]).first()
    )
    if not user or not user.phone_number:
        raise HTTPException(status_code=403, detail="Unauthorized")
    shop = db.query(Shop).filter(Shop.phone_number == user.phone_number).first()
    if not shop:
        raise HTTPException(status_code=403, detail="Unauthorized")
    return FileResponse("static/my_products.html")


# ✅ Actual product data requires auth


@app.get("/api/my-products")
async def get_my_products(
    current_user: dict = Depends(get_current_user_from_token),
    db: Session = Depends(get_db),
):

    products = (
        db.query(DBProduct).filter(DBProduct.seller == current_user["username"]).all()
    )
    out = []
    for p in products:
        item = {
            "id": p.id,
            "name": p.name,
            "description": p.description,
            "price": p.price,
            "image_urls": p.image_url.split(","),
            "delivery_range_km": p.delivery_range_km,
            "expiry_datetime": p.expiry_datetime,
        }
        if "admin" in current_user["role"]:
            item["shop_name"] = p.shop_name
        out.append(item)
    return out


@app.get("/seller/orders")
def get_seller_orders(
    current_user: dict = Depends(get_current_user_from_token),
    db: Session = Depends(get_db),
):
    username = current_user["username"]

    orders = (
        db.query(Order)
        .join(OrderItem)
        .join(DBProduct)
        .filter(DBProduct.seller == username)
        .all()
    )

    return [
        {
            "id": order.id,
            "buyer": order.buyer,
            "address": order.address,
            "items": [
                {
                    "name": item.product.name,
                    "price": item.product.price,
                    "quantity": item.quantity,
                    "shop_name": item.shop_name or (item.product.shop_name if item.product else None),
                }
                for item in order.items
            ],
            "total": sum(item.product.price * item.quantity for item in order.items),
            "timestamp": order.timestamp.isoformat(),
            "status": order.status,
        }
        for order in orders
    ]


def _fulfill_order_logic(order_id: int, current_user: dict, db: Session):
    """Shared logic for marking an order as fulfilled."""
    order = db.query(Order).filter(Order.id == order_id).first()
    if not order:
        raise HTTPException(status_code=404, detail="Order not found")

    # Check ownership unless user is an admin
    if "admin" not in current_user["role"]:
        for item in order.items:
            if item.product.seller != current_user["username"]:
                raise HTTPException(status_code=403, detail="Unauthorized")

    order.status = "Fulfilled"
    db.commit()
    return {"msg": "Order marked as fulfilled"}


@app.post("/seller/orders/{order_id}/fulfill")
def mark_order_fulfilled(
    order_id: int,
    current_user: dict = Depends(get_current_user_from_token),
    db: Session = Depends(get_db),
):
    return _fulfill_order_logic(order_id, current_user, db)


@app.post("/orders/{order_id}/fulfill")
def mark_order_fulfilled_general(
    order_id: int,
    current_user: dict = Depends(get_current_user_from_token),
    db: Session = Depends(get_db),
):
    """Endpoint for admins or sellers to mark an order as fulfilled."""
    return _fulfill_order_logic(order_id, current_user, db)


@app.post("/orders/{order_id}/complete")
def complete_order(
    order_id: int,
    current_user: dict = Depends(get_current_user_from_token),
    db: Session = Depends(get_db),
):
    """Allow admin or the buying user to mark an order as completed."""
    order = db.query(Order).filter(Order.id == order_id).first()
    if not order:
        raise HTTPException(status_code=404, detail="Order not found")

    if "admin" not in current_user["role"] and not (
        "buyer" in current_user["role"] and order.buyer == current_user["username"]
    ):
        raise HTTPException(status_code=403, detail="Unauthorized")

    if order.status != "Fulfilled":
        raise HTTPException(status_code=400, detail="Order not yet fulfilled")

    order.status = "Completed"
    db.commit()
    return {"msg": "Order marked as completed"}


@app.get("/buyer/notifications")
def get_notifications(
    current_user: dict = Depends(get_current_user_from_token),
    db: Session = Depends(get_db),
):
    username = current_user["username"]

    orders = (
        db.query(Order)
        .filter(Order.buyer == username)
        .order_by(Order.timestamp.desc())
        .all()
    )

    return [
        {
            "id": o.id,
            "status": o.status,
            "timestamp": o.timestamp.isoformat(),
        }
        for o in orders
    ]


@app.get("/buyer/orders")
def get_buyer_orders(
    current_user: dict = Depends(get_current_user_from_token),
    db: Session = Depends(get_db),
):
    """Return all orders for the logged in buyer."""
    username = current_user["username"]

    orders = (
        db.query(Order)
        .filter(Order.buyer == username)
        .order_by(Order.timestamp.desc())
        .all()
    )

    return [
        {
            "id": o.id,
            "address": o.address,
            "items": [
                {
                    "name": item.product.name,
                    "price": item.product.price,
                    "quantity": item.quantity,
                    "shop_name": item.shop_name or (item.product.shop_name if item.product else None),
                }
                for item in o.items
            ],
            "total": sum(item.product.price * item.quantity for item in o.items),
            "status": o.status,
            "timestamp": o.timestamp.isoformat(),
        }
        for o in orders
    ]


@app.get("/admin/sellers")
def list_sellers(
    current_user: dict = Depends(get_current_user_from_token),
    db: Session = Depends(get_db),
):
    if "admin" not in current_user["role"]:
        raise HTTPException(status_code=403, detail="Admins only")

    sellers = db.query(DBUser).filter(DBUser.role.like("%seller%")).all()
    return [
        {
            "username": s.username,
            "shop_name": s.shop_name,
            "address": s.address,
            "phone_number": s.phone_number,
        }
        for s in sellers
    ]


@app.get("/admin/sellers/details")
def list_seller_details(
    current_user: dict = Depends(get_current_user_from_token),
    db: Session = Depends(get_db),
):
    if "admin" not in current_user["role"]:
        raise HTTPException(status_code=403, detail="Admins only")

    sellers = db.query(DBUser).filter(DBUser.role.like("%seller%")).all()
    output = []
    for s in sellers:
        products = db.query(DBProduct).filter(DBProduct.seller == s.username).all()
        output.append(
            {
                "username": s.username,
                "shop_name": s.shop_name,
                "address": s.address,
                "phone_number": s.phone_number,
                "products": [
                    {
                        "id": p.id,
                        "name": p.name,
                        "description": p.description,
                        "price": p.price,
                        "delivery_range_km": p.delivery_range_km,
                        "expiry_datetime": p.expiry_datetime,
                        "image_urls": p.image_url.split(","),
                        "is_validated": p.is_validated,
                    }
                    for p in products
                ],
            }
        )
    return output


@app.get("/products/{product_id}", response_model=ProductOut)
def get_product(
    product_id: int,
    db: Session = Depends(get_db),
    current_user: dict = Depends(get_current_user_from_token),
):
    product = (
        db.query(DBProduct)
        .filter(
            DBProduct.id == product_id,
            DBProduct.seller == current_user["username"],
        )
        .first()
    )
    if not product:
        raise HTTPException(status_code=404, detail="Product not found")
    return {
        "id": product.id,
        "name": product.name,
        "description": product.description,
        "price": product.price,
        "shop_name": product.shop_name,
        "delivery_range_km": product.delivery_range_km,
        "expiry_datetime": product.expiry_datetime,
        "image_urls": product.image_url.split(","),
    }


# Load HTML templates from the same directory as other static files
templates = Jinja2Templates(directory="static")


@app.get("/forgot-password", response_class=HTMLResponse)
async def forgot_password_page(request: Request):
    return templates.TemplateResponse("forgot_password.html", {"request": request})


@app.post("/forgot-password")
async def process_forgot_password(email: str = Form(...), db: Session = Depends(get_db)):
    """Generate a reset token and email a link to the user."""
    user = db.query(DBUser).filter(DBUser.username == email).first()
    if not user:
        raise HTTPException(status_code=404, detail="Email not found")

    token = _create_reset_token(user, db)
    reset_link = f"{APP_BASE_URL}/reset-password/{token}"
    _send_email(
        email,
        "Password Reset",
        f"Click the link to reset your password: {reset_link}",
    )

    logger.info("Password reset link sent to: %s", email)
    return RedirectResponse(url="/login", status_code=303)


# Registration is handled on the main page. The old form route is no longer used.
# @app.get("/register", response_class=HTMLResponse)
# def register_form(request: Request):
#     return templates.TemplateResponse("register.html", {"request": request})


@app.post("/send-reset-link")
async def send_reset_link(payload: ResetRequest, db: Session = Depends(get_db)):
    """Send a password reset link to the user's WhatsApp number."""
    user = db.query(DBUser).filter(DBUser.phone_number == payload.number).first()
    if not user:
        raise HTTPException(status_code=404, detail="Number not found")

    token = _create_reset_token(user, db)
    reset_link = f"{APP_BASE_URL}/reset-password/{token}"
    _send_whatsapp(payload.number, f"Reset your password here: {reset_link}")

    logger.info("Reset link sent via WhatsApp to %s", payload.number)
    return {"msg": "Reset link sent to your WhatsApp!"}


@app.post("/send-username")
async def send_username(payload: ResetRequest, db: Session = Depends(get_db)):
    """Send the user's username to their WhatsApp number."""
    user = db.query(DBUser).filter(DBUser.phone_number == payload.number).first()
    if not user:
        raise HTTPException(status_code=404, detail="Number not found")

    _send_whatsapp(payload.number, f"Your username is: {user.username}")
    logger.info("Username sent via WhatsApp to %s", payload.number)

    return {"msg": "Username sent to your WhatsApp!"}


# --- Admin Product Validation Endpoints ---


def require_admin(current_user):
    # Directly access the 'role' attribute of the Admin object
    if current_user.role != "admin":
        raise HTTPException(status_code=403, detail="Admin privileges required")



@app.get("/admin/products/pending")
def list_pending_products(
    current_user: dict = Depends(get_current_admin_from_token),
    db: Session = Depends(get_db),
):
    require_admin(current_user)
    products = db.query(DBProduct).filter(DBProduct.is_validated == False).all()
    return [
        {
            "id": p.id,
            "name": p.name,
            "description": p.description,
            "price": p.price,
<<<<<<< HEAD
            "phone_number": p.phone_number,
            "image_urls": p.image_url.split(",") if p.image_url else [],
=======
            "image_urls": p.image_url.split(","),
>>>>>>> b3bddb33
            "delivery_range_km": p.delivery_range_km,
            
        }
        for p in products
    ]


@app.post("/admin/products/{product_id}/validate")
def validate_product(
    product_id: int,
    current_user: dict = Depends(get_current_admin_from_token),
    db: Session = Depends(get_db),
):
    require_admin(current_user)
    product = db.query(DBProduct).filter(DBProduct.id == product_id).first()
    if not product:
        raise HTTPException(status_code=404, detail="Product not found")
    product.is_validated = True
    db.commit()
    return {"msg": "Product validated"}


@app.delete("/admin/products/{product_id}")
def admin_delete_product(
    product_id: int,
    current_user: dict = Depends(get_current_admin_from_token),
    db: Session = Depends(get_db),
):
    require_admin(current_user)
    product = db.query(DBProduct).filter(DBProduct.id == product_id).first()
    if not product:
        raise HTTPException(status_code=404, detail="Product not found")
    db.delete(product)
    db.commit()
    return {"msg": "Product deleted"}

@app.post("/verify-shop")
def verify_shop(request: PhoneCheckRequest, db: Session = Depends(get_db)):
    shop = db.query(Shop).filter(Shop.phone_number == request.phone_number).first()
    return {"exists": bool(shop)}

@app.get("/admin/orders")
def get_all_orders(
    current_user: dict = Depends(get_current_user_from_token),
    db: Session = Depends(get_db),
):
    """Return all orders for admin view."""
    require_admin(current_user)
    orders = db.query(Order).all()
    out = []
    for order in orders:
        buyer = db.query(DBUser).filter(DBUser.username == order.buyer).first()
        out.append(
            {
                "id": order.id,
                "buyer": order.buyer,
                "phone_number": buyer.phone_number if buyer else None,
                "address": order.address,
                "items": [
                     {
                        "name": item.product.name if item.product else "[deleted]",
                        "price": item.product.price if item.product else 0,
                        "quantity": item.quantity,
                        "shop_name": item.shop_name or (item.product.shop_name if item.product else None),
                     }
                    for item in order.items
                ],
                "total": sum(
                    (item.product.price if item.product else 0) * item.quantity
                    for item in order.items
                ),
                "timestamp": order.timestamp.isoformat(),
                "status": order.status,
            }
        )
    return out


# ------- Admin Frontend Pages -------


@app.get("/admin", include_in_schema=False)
async def admin_dashboard_page():
    """Serve the admin dashboard HTML."""
    return FileResponse("static/admin_dashboard.html")


@app.get("/admin/sellers/page", include_in_schema=False)
async def admin_sellers_page():
    """Serve the seller list HTML for admins."""
    return FileResponse("static/admin_sellers.html")


@app.get("/admin/register", include_in_schema=False)
async def admin_register_page():
    """Serve the admin registration form."""
    return FileResponse("static/admin_register.html")


# One-time admin phone registration page
@app.get("/admin/phone-register", include_in_schema=False)
async def admin_phone_register_page():
    """Serve the phone based admin registration page."""
    return FileResponse("static/admin_phone_register.html")


@app.post("/admin/phone-register", include_in_schema=False)
async def admin_phone_register(
    phone_number: str = Body(..., embed=True), db: Session = Depends(get_db)

):
    """Register a new admin using only a phone number once."""
    # If any admin already exists, block new registrations
    existing_admin = db.query(DBUser).filter(DBUser.role.like("%admin%"))
    if existing_admin.first():
        raise HTTPException(status_code=400, detail="Admin already registered")

    username = f"{phone_number}@{USERNAME_DOMAIN}"
    if db.query(DBUser).filter(DBUser.username == username).first():
        raise HTTPException(status_code=400, detail="Phone already registered")

    random_password = uuid4().hex
    db_user = DBUser(
        username=username,
        full_name="Admin",
        hashed_password=get_password_hash(random_password),
        role="admin",
        phone_number=phone_number,
    )
    db.add(db_user)
    db.commit()
    db.refresh(db_user)

    token = create_access_token(data={"sub": db_user.username})
    return {"access_token": token}


# Expose all files in the ./static directory after custom routes so that
# /static/my_products.html can be overridden above.
app.mount("/static", StaticFiles(directory="static"), name="static")


# Admin login by phone number
@app.get("/admin/login", include_in_schema=False)
async def admin_login_page():
    """Serve the admin login page."""
    return FileResponse("static/admin_login.html")

@app.post("/admin/login", include_in_schema=False)
async def admin_login(
    phone_number: str = Body(..., embed=True), db: Session = Depends(get_db)
):
    """Login an existing admin using phone number only."""
    admin = db.query(Admin).filter(Admin.phone_number == phone_number).first()
    if not admin:
        raise HTTPException(status_code=400, detail="Invalid phone number")

    # Return a dummy access token for now
    access_token = create_access_token({"phone_number": phone_number})
    
    return JSONResponse(content={"access_token": access_token})<|MERGE_RESOLUTION|>--- conflicted
+++ resolved
@@ -1075,12 +1075,8 @@
             "name": p.name,
             "description": p.description,
             "price": p.price,
-<<<<<<< HEAD
             "phone_number": p.phone_number,
             "image_urls": p.image_url.split(",") if p.image_url else [],
-=======
-            "image_urls": p.image_url.split(","),
->>>>>>> b3bddb33
             "delivery_range_km": p.delivery_range_km,
             
         }
