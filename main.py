--- conflicted
+++ resolved
@@ -305,15 +305,9 @@
     image_urls = []
 
     for image in images:
-<<<<<<< HEAD
-        if not image.content_type.startswith("image/"):
-            raise HTTPException(status_code=400, detail="Invalid image type")
-        image_path = f"static/uploads/{image.filename}"
-=======
         ext = Path(image.filename).suffix
         filename = f"{uuid4().hex}{ext}"
         image_path = Path("static/uploads") / filename
->>>>>>> 29930882
         with open(image_path, "wb") as buffer:
             buffer.write(await image.read())
         image_urls.append(f"/{image_path}")  # store with /static path
