
from fastapi import (
    FastAPI,
    HTTPException,
    Depends,
    status,
    Form,
    Request,
    Body,
    UploadFile,
    File,
)
from fastapi.responses import (
    FileResponse,
    JSONResponse,
    HTMLResponse,
    RedirectResponse,
)

from fastapi.staticfiles import StaticFiles
from fastapi.security import OAuth2PasswordRequestForm, OAuth2PasswordBearer
from pydantic import BaseModel
from typing import Optional, Dict, List
from passlib.context import CryptContext
from jose import JWTError, jwt
from datetime import datetime, timedelta
import json
import os
from sqlalchemy.orm import Session
from models import Base, Order, OrderItem, UserModel as DBUser, Product as DBProduct
from database import engine, get_db
from schemas import ProductOut
from fastapi.templating import Jinja2Templates
import uuid

app = FastAPI()
app.mount("/static", StaticFiles(directory="static"), name="static")
Base.metadata.create_all(bind=engine)

# Serve static frontend files


@app.get("/")
async def root():
    return FileResponse("static/index.html")


# JWT settings
SECRET_KEY = "secretkey"
ALGORITHM = "HS256"
ACCESS_TOKEN_EXPIRE_MINUTES = 60

# Password hashing
pwd_context = CryptContext(schemes=["bcrypt"], deprecated="auto")



products = []
product_id_counter = 1



class UserCreate(BaseModel):
    username: str
    full_name: Optional[str] = None
    password: str
    role: list[str] = ["buyer", "seller"]
    address: Optional[str] = None
    phone: Optional[str] = None


class Token(BaseModel):
    access_token: str
    token_type: str


class ResetPasswordRequest(BaseModel):
    username: str
    new_password: str


class Product(BaseModel):
    id: int
    name: str
    description: Optional[str] = None
    price: float
    seller: str  # seller username
    delivery_range_km: int
    expiry_datetime: str  # ISO format


class CartItem(BaseModel):
    product_id: int
    quantity: int


class CheckoutRequest(BaseModel):
    items: List[CartItem]
    address: str


class ResetRequest(BaseModel):
    number: str



oauth2_scheme = OAuth2PasswordBearer(tokenUrl="token")


def get_password_hash(password):
    return pwd_context.hash(password)


def verify_password(plain, hashed):
    return pwd_context.verify(plain, hashed)


def create_access_token(data: dict, expires_delta: Optional[timedelta] = None):
    to_encode = data.copy()
    expire = datetime.utcnow() + (
        expires_delta or timedelta(minutes=ACCESS_TOKEN_EXPIRE_MINUTES)
    )
    to_encode.update({"exp": expire})
    return jwt.encode(to_encode, SECRET_KEY, algorithm=ALGORITHM)


def get_user(db: Session, username: str):
    return db.query(DBUser).filter(DBUser.username == username).first()


def authenticate_user(db: Session, username: str, password: str):
    user = get_user(db, username)
    if user and verify_password(password, user.hashed_password):
        return user
    return None


def get_current_user_from_token(
    token: str = Depends(oauth2_scheme), db: Session = Depends(get_db)
):
    try:
        payload = jwt.decode(token, SECRET_KEY, algorithms=[ALGORITHM])
        username: str = payload.get("sub")
        if not username:
            raise HTTPException(status_code=401, detail="Invalid credentials")

        user = db.query(DBUser).filter(DBUser.username == username).first()
        if not user:
            raise HTTPException(status_code=401, detail="User not found")

        return {
            "username": user.username,
            "full_name": user.full_name,
            "role": user.role.split(","),
        }
    except JWTError:
        raise HTTPException(status_code=401, detail="Invalid token")


@app.post("/register", status_code=201)
async def register(user: UserCreate, db: Session = Depends(get_db)):
    existing = db.query(DBUser).filter(DBUser.username == user.username).first()
    if existing:
        raise HTTPException(status_code=400, detail="Username already registered")

    hashed_password = get_password_hash(user.password)
    db_user = DBUser(
        username=user.username,
        full_name=user.full_name,
        hashed_password=hashed_password,

        role=",".join(user.role),
        address=user.address,
        phone_number=user.phone,

    )
    db.add(db_user)
    db.commit()
    db.refresh(db_user)
    return {"msg": "User registered successfully"}


@app.post("/token", response_model=Token)
async def login(
    form_data: OAuth2PasswordRequestForm = Depends(), db: Session = Depends(get_db)
):
    user = authenticate_user(db, form_data.username, form_data.password)
    if not user:
        raise HTTPException(status_code=400, detail="Incorrect username or password")
    access_token = create_access_token(data={"sub": user.username})
    return {"access_token": access_token, "token_type": "bearer"}


@app.post("/reset-password")
async def reset_password(data: ResetPasswordRequest, db: Session = Depends(get_db)):
    # 1. Query DBUser for the specified username
    user = db.query(DBUser).filter(DBUser.username == data.username).first()
    if not user:
        raise HTTPException(status_code=404, detail="User not found")

    # 2. Update its hashed_password with the new password hash
    user.hashed_password = get_password_hash(data.new_password)

    # 3. Commit the change to the database
    db.commit()

    return {"msg": "Password reset successful"}


@app.get("/profile")
async def read_profile(current_user: dict = Depends(get_current_user_from_token)):
    return {
        "username": current_user["username"],
        "full_name": current_user["full_name"],
        "role": current_user["role"],  # ✅ already a list
    }


@app.get("/shop/name")
def get_shop_name(
    current_user: dict = Depends(get_current_user_from_token),
    db: Session = Depends(get_db),
):
    user = db.query(DBUser).filter(DBUser.username == current_user["username"]).first()
    return {"shop_name": user.shop_name if user and user.shop_name else ""}


@app.post("/shop/name")
def set_shop_name(
    name: str = Form(...),
    current_user: dict = Depends(get_current_user_from_token),
    db: Session = Depends(get_db),
):
    user = db.query(DBUser).filter(DBUser.username == current_user["username"]).first()
    if not user:
        raise HTTPException(status_code=404, detail="User not found")
    existing = db.query(DBUser).filter(DBUser.shop_name == name).first()
    if existing and existing.id != user.id:
        raise HTTPException(status_code=400, detail="Shop name already taken")
    user.shop_name = name
    db.commit()
    return {"shop_name": user.shop_name}


@app.get("/seller/details")
def get_seller_details(current_user: dict = Depends(get_current_user_from_token), db: Session = Depends(get_db)):
    user = db.query(DBUser).filter(DBUser.username == current_user["username"]).first()
    return {
        "address": user.address if user and user.address else "",
        "phone_number": user.phone_number if user and user.phone_number else "",
    }


@app.post("/seller/details")
def update_seller_details(
    address: str = Form(None),
    phone_number: str = Form(None),
    current_user: dict = Depends(get_current_user_from_token),
    db: Session = Depends(get_db),
):
    user = db.query(DBUser).filter(DBUser.username == current_user["username"]).first()
    if not user:
        raise HTTPException(status_code=404, detail="User not found")
    user.address = address
    user.phone_number = phone_number
    db.commit()
    return {"address": user.address, "phone_number": user.phone_number}


@app.post("/products")
async def create_product(
    name: str = Form(...),
    description: str = Form(""),
    price: float = Form(...),
    delivery_range_km: int = Form(...),
    expiry_datetime: str = Form(...),
    shop_name: str = Form(...),
    images: List[UploadFile] = File(...),
    current_user: dict = Depends(get_current_user_from_token),
    db: Session = Depends(get_db),
):
    # ✅ Create directory if it doesn't exist
    os.makedirs("static/uploads", exist_ok=True)

    image_urls = []

    for image in images:
        image_path = f"static/uploads/{image.filename}"
        with open(image_path, "wb") as buffer:
            buffer.write(await image.read())
        image_urls.append(f"/{image_path}")  # store with /static path

    new_product = DBProduct(  # ✅ correct model (SQLAlchemy)
        name=name,
        description=description,
        price=price,
        seller=current_user["username"],
        shop_name=shop_name,
        image_url=",".join(image_urls),
        is_validated=False,
        delivery_range_km=delivery_range_km,
        expiry_datetime=expiry_datetime,
    )

    db.add(new_product)
    db.commit()
    db.refresh(new_product)
    return {"msg": "Product added successfully"}


@app.get("/products")
async def get_products(
    current_user: dict = Depends(get_current_user_from_token),
    db: Session = Depends(get_db),
):
<<<<<<< HEAD
    db_products = db.query(DBProduct).filter(DBProduct.is_validated == True).all()

    return [
        {
=======

    db_products = db.query(DBProduct).filter(DBProduct.is_validated == True).all()

    """Return all validated products for the marketplace."""


    products = []
    for p in db_products:
        item = {
>>>>>>> dbc3c30b
            "id": p.id,
            "name": p.name,
            "description": p.description,
            "price": p.price,
            "seller": p.seller,
            "shop_name": p.shop_name,
            "image_urls": p.image_url.split(","),
            "delivery_range_km": p.delivery_range_km,
            "expiry_datetime": p.expiry_datetime,
        }
<<<<<<< HEAD
        for p in db_products
    ]
=======
        if "admin" in current_user["role"]:
            item["shop_name"] = p.shop_name
        products.append(item)

    return products
>>>>>>> dbc3c30b


@app.post("/buy/{product_id}")
async def buy_product(
    product_id: int,
    address: str = Body(...),
    current_user: dict = Depends(get_current_user_from_token),
    db: Session = Depends(get_db),
):
    if "buyer" not in current_user["role"]:
        raise HTTPException(status_code=403, detail="Only buyers can purchase products")

    product = db.query(DBProduct).filter(DBProduct.id == product_id).first()
    if not product:
        raise HTTPException(status_code=404, detail="Product not found")
    if not product.is_validated:
        raise HTTPException(status_code=403, detail="Product not validated")
    order = Order(buyer=current_user["username"], address=address)
    db.add(order)
    db.flush()
    db.add(OrderItem(order_id=order.id, product_id=product_id, quantity=1))
    db.commit()

    return {
        "msg": f"You bought '{product.name}' for ₹{product.price}",
        "product": {
            "id": product.id,
            "name": product.name,
            "price": product.price,
        },
    }


@app.post("/checkout")
async def checkout(
    request: CheckoutRequest,
    current_user: dict = Depends(get_current_user_from_token),
    db: Session = Depends(get_db),
):
    order = Order(
        buyer=current_user["username"],
        address=request.address,
    )
    db.add(order)
    db.flush()  # Get order.id

    for item in request.items:
        db.add(
            OrderItem(
                order_id=order.id, product_id=item.product_id, quantity=item.quantity
            )
        )

    db.commit()
    return {"msg": "Order placed successfully!"}


@app.delete("/products/{product_id}")
async def delete_product(
    product_id: int,
    current_user: dict = Depends(get_current_user_from_token),
    db: Session = Depends(get_db),
):
    product = (
        db.query(DBProduct)
        .filter(
            DBProduct.id == product_id, DBProduct.seller == current_user["username"]
        )
        .first()
    )
    if not product:
        raise HTTPException(status_code=404, detail="Product not found")
    db.delete(product)
    db.commit()
    return {"msg": "Product deleted"}


@app.put("/products/{product_id}")
async def update_product(
    product_id: int,
    data: dict = Body(...),
    db: Session = Depends(get_db),
    current_user: dict = Depends(get_current_user_from_token),
):
    product = (
        db.query(DBProduct)
        .filter(
            DBProduct.id == product_id, DBProduct.seller == current_user["username"]
        )
        .first()
    )
    if not product:
        raise HTTPException(status_code=404, detail="Product not found")

    for key in ["name", "description", "price", "delivery_range_km", "expiry_datetime"]:
        if key in data:
            setattr(product, key, data[key])
    db.commit()
    return {"msg": "Product updated"}


# ✅ Just serve the HTML (no auth needed)
@app.get("/my-products", include_in_schema=False)
async def my_products_page():
    return FileResponse("static/my_products.html")


# ✅ Actual product data requires auth


@app.get("/api/my-products")
<<<<<<< HEAD
=======

>>>>>>> dbc3c30b
async def get_my_products(
    current_user: dict = Depends(get_current_user_from_token),
    db: Session = Depends(get_db),
):
<<<<<<< HEAD
=======

>>>>>>> dbc3c30b
    products = db.query(DBProduct).filter(
        DBProduct.seller == current_user["username"]).all()
    out = []
    for p in products:
        item = {

            "id": p.id,
            "name": p.name,
            "description": p.description,
            "price": p.price,
            "image_urls": p.image_url.split(","),
            "delivery_range_km": p.delivery_range_km,
            "expiry_datetime": p.expiry_datetime,
        }
        if "admin" in current_user["role"]:
            item["shop_name"] = p.shop_name
        out.append(item)
    return out


@app.get("/seller/orders")
def get_seller_orders(
    current_user: dict = Depends(get_current_user_from_token),
    db: Session = Depends(get_db),
):
    username = current_user["username"]

    orders = (
        db.query(Order)
        .join(OrderItem)
        .join(DBProduct)
        .filter(DBProduct.seller == username)
        .all()
    )

    return [
        {
            "id": order.id,
            "buyer": order.buyer,
            "address": order.address,
            "items": [
                {
                    "name": item.product.name,
                    "price": item.product.price,
                    "quantity": item.quantity,
                }
                for item in order.items
            ],
            "total": sum(item.product.price * item.quantity for item in order.items),
            "timestamp": order.timestamp.isoformat(),
            "status": order.status,
        }
        for order in orders
    ]


@app.post("/seller/orders/{order_id}/fulfill")
def mark_order_fulfilled(
    order_id: int,
    current_user: dict = Depends(get_current_user_from_token),
    db: Session = Depends(get_db),
):
    order = db.query(Order).filter(Order.id == order_id).first()
    if not order:
        raise HTTPException(status_code=404, detail="Order not found")

    # Optional: Check if the seller is the owner of the order items
    for item in order.items:
        if item.product.seller != current_user["username"]:
            raise HTTPException(status_code=403, detail="Unauthorized")

    order.status = "Fulfilled"
    db.commit()
    return {"msg": "Order marked as fulfilled"}


@app.get("/buyer/notifications")
def get_notifications(
    current_user: dict = Depends(get_current_user_from_token),
    db: Session = Depends(get_db),
):
    username = current_user["username"]

    orders = (
        db.query(Order)
        .filter(Order.buyer == username)
        .order_by(Order.timestamp.desc())
        .all()
    )

    return [
        {
            "id": o.id,
            "status": o.status,
            "timestamp": o.timestamp.isoformat(),
        }
        for o in orders
    ]


@app.get("/admin/sellers")
def list_sellers(
    current_user: dict = Depends(get_current_user_from_token),
    db: Session = Depends(get_db),
):
    if "admin" not in current_user["role"]:
        raise HTTPException(status_code=403, detail="Admins only")

    sellers = (
        db.query(DBUser)
        .filter(DBUser.role.like("%seller%"))
        .all()
    )
    return [
        {
            "username": s.username,
            "shop_name": s.shop_name,
            "address": s.address,
            "phone_number": s.phone_number,
        }
        for s in sellers
    ]


@app.get("/products/{product_id}", response_model=ProductOut)
def get_product(
    product_id: int,
    db: Session = Depends(get_db),
    current_user: dict = Depends(get_current_user_from_token),
):
    product = (
        db.query(DBProduct)
        .filter(
            DBProduct.id == product_id,
            DBProduct.seller == current_user["username"],
        )
        .first()
    )
    if not product:
        raise HTTPException(status_code=404, detail="Product not found")
    return {
        "id": product.id,
        "name": product.name,
        "description": product.description,
        "price": product.price,
        "shop_name": product.shop_name,
        "delivery_range_km": product.delivery_range_km,
        "expiry_datetime": product.expiry_datetime,
        "image_urls": product.image_url.split(","),
    }


# Load HTML templates from the same directory as other static files
templates = Jinja2Templates(directory="static")


@app.get("/forgot-password", response_class=HTMLResponse)
async def forgot_password_page(request: Request):
    return templates.TemplateResponse("forgot_password.html", {"request": request})


@app.post("/forgot-password")
async def process_forgot_password(email: str = Form(...)):
    # TODO: Implement actual reset logic or email link
    # 1. Verify email exists
    # 2. Create a reset token
    # 3. Send a reset email or message
    print(f"Password reset link requested for: {email}")
    return RedirectResponse(url="/login", status_code=303)


@app.get("/register", response_class=HTMLResponse)
def register_form(request: Request):
    return templates.TemplateResponse("register.html", {"request": request})


@app.post("/send-reset-link")
async def send_reset_link(payload: ResetRequest):
    # Generate unique token
    reset_token = str(uuid.uuid4())

    # Save token and associate with user in DB (or mock store)
    reset_link = f"http://127.0.0.1:8000/reset-password/{reset_token}"

    # TODO: Replace this with actual WhatsApp API integration
    print(f"Send this link via WhatsApp: {reset_link} to {payload.number}")

    return {"msg": "Reset link sent to your WhatsApp!"}


# --- Admin Product Validation Endpoints ---

def require_admin(current_user: dict):
    if "admin" not in current_user["role"]:
        raise HTTPException(status_code=403, detail="Admin access required")


@app.get("/admin/products/pending")
def list_pending_products(current_user: dict = Depends(get_current_user_from_token), db: Session = Depends(get_db)):
    require_admin(current_user)
    products = db.query(DBProduct).filter(DBProduct.is_validated == False).all()
    return [
        {
            "id": p.id,
            "name": p.name,
            "description": p.description,
            "price": p.price,
            "seller": p.seller,
            "shop_name": p.shop_name,
            "image_urls": p.image_url.split(","),
            "delivery_range_km": p.delivery_range_km,
            "expiry_datetime": p.expiry_datetime,
        }
        for p in products
    ]


@app.post("/admin/products/{product_id}/validate")
def validate_product(product_id: int, current_user: dict = Depends(get_current_user_from_token), db: Session = Depends(get_db)):
    require_admin(current_user)
    product = db.query(DBProduct).filter(DBProduct.id == product_id).first()
    if not product:
        raise HTTPException(status_code=404, detail="Product not found")
    product.is_validated = True
    db.commit()
    return {"msg": "Product validated"}


@app.delete("/admin/products/{product_id}")
def admin_delete_product(product_id: int, current_user: dict = Depends(get_current_user_from_token), db: Session = Depends(get_db)):
    require_admin(current_user)
    product = db.query(DBProduct).filter(DBProduct.id == product_id).first()
    if not product:
        raise HTTPException(status_code=404, detail="Product not found")
    db.delete(product)
    db.commit()
    return {"msg": "Product deleted"}<|MERGE_RESOLUTION|>--- conflicted
+++ resolved
@@ -313,14 +313,12 @@
     current_user: dict = Depends(get_current_user_from_token),
     db: Session = Depends(get_db),
 ):
-<<<<<<< HEAD
+
     db_products = db.query(DBProduct).filter(DBProduct.is_validated == True).all()
 
     return [
         {
-=======
-
-    db_products = db.query(DBProduct).filter(DBProduct.is_validated == True).all()
+
 
     """Return all validated products for the marketplace."""
 
@@ -328,7 +326,7 @@
     products = []
     for p in db_products:
         item = {
->>>>>>> dbc3c30b
+
             "id": p.id,
             "name": p.name,
             "description": p.description,
@@ -339,16 +337,13 @@
             "delivery_range_km": p.delivery_range_km,
             "expiry_datetime": p.expiry_datetime,
         }
-<<<<<<< HEAD
-        for p in db_products
-    ]
-=======
+
         if "admin" in current_user["role"]:
             item["shop_name"] = p.shop_name
         products.append(item)
 
     return products
->>>>>>> dbc3c30b
+
 
 
 @app.post("/buy/{product_id}")
@@ -460,18 +455,11 @@
 
 
 @app.get("/api/my-products")
-<<<<<<< HEAD
-=======
-
->>>>>>> dbc3c30b
 async def get_my_products(
     current_user: dict = Depends(get_current_user_from_token),
     db: Session = Depends(get_db),
 ):
-<<<<<<< HEAD
-=======
-
->>>>>>> dbc3c30b
+
     products = db.query(DBProduct).filter(
         DBProduct.seller == current_user["username"]).all()
     out = []
